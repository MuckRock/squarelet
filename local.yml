version: '2.4'

volumes:
  postgres_data_local: {}
  postgres_backup_local: {}

services:

  squarelet_nginx:
    image: nginx:latest
    depends_on:
      - squarelet_mailhog
    volumes:
      - ./compose/local/nginx/nginx.conf:/etc/nginx/nginx.conf
      - ./config/certs:/etc/nginx/certs
    ports:
      - "80:80"
      - "443:443"
    networks:
      default:
        aliases:
          - root-ca.local
          - dev.mailhog.com
          - dev.squarelet.com
          - api.dev.documentcloud.org
          - www.dev.documentcloud.org
          - dev.muckrock.com
          - dev.foiamachine.org

  squarelet_mailhog:
    image: mailhog/mailhog:v1.0.0
    environment:
      - MH_API_BIND_ADDR=0.0.0.0:80
      - MH_UI_BIND_ADDR=0.0.0.0:80
    user: root
    networks:
      default:
        aliases:
          - internal.dev.mailhog.com

  squarelet_django: &django
    build:
      context: .
      dockerfile: ./compose/local/django/Dockerfile
    image: squarelet_local_django
    depends_on:
      - squarelet_postgres
      - squarelet_mailhog
      - squarelet_nginx
    volumes:
      - .:/app
      - ~/.netrc:/root/.netrc
    env_file:
      - ./.envs/.local/.django
      - ./.envs/.local/.postgres
    command: /start
    networks:
      default:
        aliases:
<<<<<<< HEAD
          - dev.squarelet.com
          - dev.presspass.com
          - dev.squarelet.local
=======
          - internal.dev.squarelet.com
          - internal.dev.presspass.com
>>>>>>> d00c9c96

  squarelet_postgres:
    build:
      context: .
      dockerfile: ./compose/production/postgres/Dockerfile
    image: squarelet_production_postgres
    volumes:
      - postgres_data_local:/var/lib/postgresql/data
      - postgres_backup_local:/backups
    env_file:
      - ./.envs/.local/.postgres

  squarelet_redis:
    image: redis:3.2

  squarelet_celeryworker:
    <<: *django
    image: squarelet_local_celeryworker
    depends_on:
      - squarelet_redis
      - squarelet_postgres
      - squarelet_mailhog
    command: /start-celeryworker
    networks:
      default:
        aliases: []

  squarelet_celerybeat:
    <<: *django
    image: squarelet_local_celerybeat
    depends_on:
      - squarelet_redis
      - squarelet_postgres
      - squarelet_mailhog
    command: /start-celerybeat
    networks:
      default:
        aliases: []

networks:
  default:
    name: "squarelet_default"<|MERGE_RESOLUTION|>--- conflicted
+++ resolved
@@ -57,14 +57,8 @@
     networks:
       default:
         aliases:
-<<<<<<< HEAD
-          - dev.squarelet.com
-          - dev.presspass.com
-          - dev.squarelet.local
-=======
           - internal.dev.squarelet.com
           - internal.dev.presspass.com
->>>>>>> d00c9c96
 
   squarelet_postgres:
     build:
