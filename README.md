--- conflicted
+++ resolved
@@ -18,23 +18,16 @@
 2. Enter the directory - `cd squarelet`
 3. Run the dotenv initialization script - `python initialize_dotenvs.py`
 This will create files with the environment variables needed to run the development environment.
-<<<<<<< HEAD
 4. You need to provide valid testing values for `STRIPE_PUB_KEYS`, `STRIPE_SECRET_KEYS` and set `STRIPE_WEBHOOK_SECRETS=None` from the MuckRock team (multiple values are comma separated only, no square braces) 
-      - You must always fully `docker-compose down` or Ctrl-C each time you change a `.django` file of a docker-compose session for it to take effect (as far as I know).
+      - You must always fully `docker-compose down` or Ctrl-C each time you change a `.django` file of a docker-compose session for it to take effect.
 5. Set the environment variable `export COMPOSE_FILE=local.yml` in each of your command lines.
-5. Start the docker images - `inv up`
+6. Generate local certificates - `inv mkcert`
+7. Start the docker images - `inv up`
 This will build and start all of the Squarelet session docker images using docker-compose.  It will bind to port 80 on localhost, so you must not have anything else running on port 80. The "invoke" tasks from `tasks.py` specify the `local.yml` configuration file for docker-compose.
-6. Set `dev.squarelet.local` and `dev.squarelet.com` to point to localhost - `sudo echo "127.0.0.1   dev.squarelet.com dev.squarelet.local" >> /etc/hosts`
-7. Enter `dev.squarelet.local` into your browser - you should see the Muckrock Squarelet home page.
-8. Follow the instructions for integration in a platform app such as ["Squarelet Integration" on MuckRock](https://github.com/muckrock/muckrock/#squarelet-integration) documentation or in [the DocumentCloud](https://github.com/muckRock/documentcloud) documentation.
-=======
-4. Generate local certificates - `inv mkcert`
-5. Start the docker images - `inv up`
-This will build and start all of the docker images using docker-compose.  It will bind to port 80 on localhost, so you must not have anything else running on port 80. The invoke tasks specify the `local.yml` configuration file for docker-compose.  If you would like to run docker-compose commands directly, set the environment variable `export COMPOSE_FILE=local.yml`.
-6. Set `dev.squarelet.com` to point to localhost - `sudo echo "127.0.0.1   dev.squarelet.com" >> /etc/hosts`
-7. Enter `dev.squarelet.com` into your browser - you should see the Squarelet home page.
+8. Set `dev.squarelet.com` to point to localhost - `sudo echo "127.0.0.1   dev.squarelet.com" >> /etc/hosts`
+9. Enter `dev.squarelet.com` into your browser - you should see the Muckrock Squarelet home page.
+10. Follow the instructions for integration in a platform app such as ["Squarelet Integration" on MuckRock](https://github.com/muckrock/muckrock/#squarelet-integration) documentation or in [the DocumentCloud](https://github.com/muckRock/documentcloud) documentation.
 
->>>>>>> d00c9c96
 ## Docker info
 
 The development environment is managed via [docker][docker] and [docker compose][docker-compose].  Please read up on them if you are unfmiliar with them.  The docker compose file is `local.yml`.  If you would like to run `docker-compose` commands directly, please run `export COMPOSE_FILE=local.yml` so you don't need to specify it in every command.
