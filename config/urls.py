# Django
from django.conf import settings
from django.conf.urls.static import static
from django.contrib import admin
from django.urls import include, path, re_path
from django.views import defaults as default_views
from django.views.generic import TemplateView

# Third Party
from rest_framework_nested import routers
from rest_framework_simplejwt.views import TokenObtainPairView, TokenRefreshView
from two_factor.urls import urlpatterns as tf_urls

# Squarelet
<<<<<<< HEAD
from squarelet.core.views import ERHLandingView, ERHResourceView, HomeView
=======
from squarelet.core.views import ERHLandingView, ERHResourceView, ERHAboutView, HomeView
>>>>>>> a2b29de9
from squarelet.oidc.views import token_view
from squarelet.organizations.viewsets import ChargeViewSet, OrganizationViewSet
from squarelet.users.views import LoginView
from squarelet.users.viewsets import (
    RefreshTokenViewSet,
    UrlAuthTokenViewSet,
    UserViewSet,
)

router = routers.DefaultRouter()
router.register("users", UserViewSet)
router.register("url_auth_tokens", UrlAuthTokenViewSet, basename="url_auth_token")
router.register("refresh_tokens", RefreshTokenViewSet, basename="refresh_token")
router.register("organizations", OrganizationViewSet)
router.register("charges", ChargeViewSet)


urlpatterns = [
    path("", HomeView.as_view(), name="home"),
    path("election-hub/", ERHLandingView.as_view(), name="erh_landing"),
<<<<<<< HEAD
=======
    path("election-hub/about", ERHAboutView.as_view(), name="erh_about"),
>>>>>>> a2b29de9
    path("election-hub/<str:id>", ERHResourceView.as_view(), name="erh_resource"),
    path(
        "selectplan/",
        TemplateView.as_view(template_name="pages/selectplan.html"),
        name="select_plan",
    ),
    # Django Admin, use {% url 'admin:index' %}
    path(settings.ADMIN_URL, admin.site.urls),
    # User management
    path("users/", include("squarelet.users.urls", namespace="users")),
    path(
        "organizations/",
        include("squarelet.organizations.urls", namespace="organizations"),
    ),
    # override the accounts login with our version
    # XXX need to remove all other login views
    re_path("accounts/login/$", LoginView.as_view(), name="account_login"),
    path("accounts/", include("allauth.urls")),
    path("api/", include(router.urls)),
    path("api/token/", TokenObtainPairView.as_view(), name="token_obtain_pair"),
    path("api/refresh/", TokenRefreshView.as_view(), name="token_refresh"),
    path("openid/", include("oidc_provider.urls", namespace="oidc_provider")),
    path("openid/jwt", token_view, name="oidc_jwt"),
    path("hijack/", include("hijack.urls", namespace="hijack")),
    # Two-factor URLs
    path("", include(tf_urls)),
] + static(settings.MEDIA_URL, document_root=settings.MEDIA_ROOT)

if settings.DEBUG:
    # This allows the error pages to be debugged during development, just visit
    # these url in browser to see how these error pages look like.
    urlpatterns += [
        path(
            "400/",
            default_views.bad_request,
            kwargs={"exception": Exception("Bad Request!")},
        ),
        path(
            "403/",
            default_views.permission_denied,
            kwargs={"exception": Exception("Permission Denied")},
        ),
        path(
            "404/",
            default_views.page_not_found,
            kwargs={"exception": Exception("Page not Found")},
        ),
        path("500/", default_views.server_error),
    ]
if "debug_toolbar" in settings.INSTALLED_APPS:
    # Third Party
    import debug_toolbar

    urlpatterns = [path("__debug__/", include(debug_toolbar.urls))] + urlpatterns<|MERGE_RESOLUTION|>--- conflicted
+++ resolved
@@ -12,11 +12,7 @@
 from two_factor.urls import urlpatterns as tf_urls
 
 # Squarelet
-<<<<<<< HEAD
-from squarelet.core.views import ERHLandingView, ERHResourceView, HomeView
-=======
 from squarelet.core.views import ERHLandingView, ERHResourceView, ERHAboutView, HomeView
->>>>>>> a2b29de9
 from squarelet.oidc.views import token_view
 from squarelet.organizations.viewsets import ChargeViewSet, OrganizationViewSet
 from squarelet.users.views import LoginView
@@ -37,10 +33,7 @@
 urlpatterns = [
     path("", HomeView.as_view(), name="home"),
     path("election-hub/", ERHLandingView.as_view(), name="erh_landing"),
-<<<<<<< HEAD
-=======
     path("election-hub/about", ERHAboutView.as_view(), name="erh_about"),
->>>>>>> a2b29de9
     path("election-hub/<str:id>", ERHResourceView.as_view(), name="erh_resource"),
     path(
         "selectplan/",
