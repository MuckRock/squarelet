"""
Base settings to build other settings files upon.
"""

# Standard Library
from datetime import timedelta

# Third Party
import environ

ROOT_DIR = (
    environ.Path(__file__) - 3
)  # (squarelet/config/settings/base.py - 3 = squarelet/)
APPS_DIR = ROOT_DIR.path("squarelet")
FRONTEND = ROOT_DIR.path("frontend")

env = environ.Env()

READ_DOT_ENV_FILE = env.bool("DJANGO_READ_DOT_ENV_FILE", default=False)
if READ_DOT_ENV_FILE:
    # OS environment variables take precedence over variables from .env
    env.read_env(str(ROOT_DIR.path(".env")))

# GENERAL
# ------------------------------------------------------------------------------
# https://docs.djangoproject.com/en/dev/ref/settings/#debug
DEBUG = env.bool("DJANGO_DEBUG", False)
# Local time zone. Choices are
# http://en.wikipedia.org/wiki/List_of_tz_zones_by_name
# though not all of them may be available with every OS.
# In Windows, this must be set to your system time zone.
TIME_ZONE = "America/New_York"
# https://docs.djangoproject.com/en/dev/ref/settings/#language-code
LANGUAGE_CODE = "en-us"
# https://docs.djangoproject.com/en/dev/ref/settings/#site-id
SITE_ID = 1
# https://docs.djangoproject.com/en/dev/ref/settings/#use-i18n
USE_I18N = True
# https://docs.djangoproject.com/en/dev/ref/settings/#use-tz
USE_TZ = True
ENV = env("DJANGO_ENV", default="dev")

# DATABASES
# ------------------------------------------------------------------------------
# https://docs.djangoproject.com/en/dev/ref/settings/#databases
DATABASES = {"default": env.db("DATABASE_URL")}
DATABASES["default"]["ATOMIC_REQUESTS"] = True
DEFAULT_AUTO_FIELD = "django.db.models.AutoField"

# URLS
# ------------------------------------------------------------------------------
# https://docs.djangoproject.com/en/dev/ref/settings/#root-urlconf
ROOT_URLCONF = "config.urls"
# https://docs.djangoproject.com/en/dev/ref/settings/#wsgi-application
WSGI_APPLICATION = "config.wsgi.application"

# APPS
# ------------------------------------------------------------------------------
DJANGO_APPS = [
    "django.contrib.auth",
    "django.contrib.contenttypes",
    "django.contrib.sessions",
    "django.contrib.sites",
    "django.contrib.messages",
    "django.contrib.staticfiles",
    "django.contrib.humanize",
    "django.contrib.admin",
    "django.forms",
]
THIRD_PARTY_APPS = [
    "allauth",
    "allauth.account",
    "allauth.socialaccount",
    "crispy_forms",
    "dal",
    "dal_select2",
    "debug_toolbar",
    "django_extensions",
    "django_premailer",
    "hijack",
    "oidc_provider",
    "rest_framework",
    "rest_framework.authtoken",
    "reversion",
    "rules.apps.AutodiscoverRulesConfig",
    "sorl.thumbnail",
    "corsheaders",
    "django_filters",
<<<<<<< HEAD
    "django_otp",
    "django_otp.plugins.otp_static",
    "django_otp.plugins.otp_totp",
    "otp_yubikey",
    "two_factor",
    "two_factor.plugins.yubikey",
=======
>>>>>>> a2b29de9
    "django_vite",
]
LOCAL_APPS = [
    "squarelet.core",
    "squarelet.oidc",
    "squarelet.organizations.apps.OrganizationsConfig",
    "squarelet.statistics",
    "squarelet.elections",
    "squarelet.users.apps.UsersConfig",
    "squarelet.providers.github_app",
]
# https://docs.djangoproject.com/en/dev/ref/settings/#installed-apps
INSTALLED_APPS = DJANGO_APPS + THIRD_PARTY_APPS + LOCAL_APPS

# AUTHENTICATION
# ------------------------------------------------------------------------------
# https://docs.djangoproject.com/en/dev/ref/settings/#authentication-backends
AUTHENTICATION_BACKENDS = [
    "rules.permissions.ObjectPermissionBackend",
    "django.contrib.auth.backends.ModelBackend",
    "allauth.account.auth_backends.AuthenticationBackend",
    "sesame.backends.ModelBackend",
]
# https://docs.djangoproject.com/en/dev/ref/settings/#auth-user-model
AUTH_USER_MODEL = "users.User"
# https://docs.djangoproject.com/en/dev/ref/settings/#login-redirect-url
LOGIN_REDIRECT_URL = "users:redirect"
# https://docs.djangoproject.com/en/dev/ref/settings/#login-url
LOGIN_URL = "two_factor:login"

# PASSWORDS
# ------------------------------------------------------------------------------
# https://docs.djangoproject.com/en/dev/ref/settings/#password-hashers
PASSWORD_HASHERS = [
    # https://docs.djangoproject.com/en/dev/topics/auth/passwords/#using-argon2-with-django
    "django.contrib.auth.hashers.Argon2PasswordHasher",
    "django.contrib.auth.hashers.PBKDF2PasswordHasher",
    "django.contrib.auth.hashers.PBKDF2SHA1PasswordHasher",
    "django.contrib.auth.hashers.BCryptSHA256PasswordHasher",
    "django.contrib.auth.hashers.BCryptPasswordHasher",
]
# https://docs.djangoproject.com/en/dev/ref/settings/#auth-password-validators
AUTH_PASSWORD_VALIDATORS = [
    {
        "NAME": "django.contrib.auth.password_validation."
        "UserAttributeSimilarityValidator",
        "OPTIONS": {"user_attributes": ["username", "name", "email"]},
    },
    {"NAME": "django.contrib.auth.password_validation.MinimumLengthValidator"},
    {"NAME": "django.contrib.auth.password_validation.CommonPasswordValidator"},
    {"NAME": "django.contrib.auth.password_validation.NumericPasswordValidator"},
]

# MIDDLEWARE
# ------------------------------------------------------------------------------
# https://docs.djangoproject.com/en/dev/ref/settings/#middleware
MIDDLEWARE = [
    "django.middleware.security.SecurityMiddleware",
    "dogslow.WatchdogMiddleware",
    "squarelet.core.middleware.PressPassCookieMiddleware",
    "django.contrib.sessions.middleware.SessionMiddleware",
    "corsheaders.middleware.CorsMiddleware",
    "django.middleware.common.CommonMiddleware",
    "django.middleware.csrf.CsrfViewMiddleware",
    "django.contrib.auth.middleware.AuthenticationMiddleware",
    "sesame.middleware.AuthenticationMiddleware",
    "django_otp.middleware.OTPMiddleware",
    "django.contrib.messages.middleware.MessageMiddleware",
    "django.middleware.clickjacking.XFrameOptionsMiddleware",
    "oidc_provider.middleware.SessionManagementMiddleware",
    "squarelet.oidc.middleware.CacheInvalidationSenderMiddleware",
    "debug_toolbar.middleware.DebugToolbarMiddleware",
    "reversion.middleware.RevisionMiddleware",
]

# FOR PRESSPASS FRONTEND
# ------------------------------------------------------------------------------

# The CSRF_TRUSTED_ORIGINS environment variable should be set to include the host names
# of the frontend, separated by spaces. A reasonable env setting for a development environment is:
# CSRF_TRUSTED_ORIGINS=http://dev.presspass.com:3000 http://localhost:3000 http://localhost:4200 http://127.0.0.1:3000 http://127.0.0.1:4200

# https://docs.djangoproject.com/en/dev/ref/settings/#csrf-trusted-origins
CSRF_TRUSTED_ORIGINS = env.list("CSRF_TRUSTED_ORIGINS", default=[])

# STATIC
# ------------------------------------------------------------------------------
# https://docs.djangoproject.com/en/dev/ref/settings/#static-root
STATIC_ROOT = str(ROOT_DIR("staticfiles"))
# https://docs.djangoproject.com/en/dev/ref/settings/#static-url
STATIC_URL = "/static/"
# https://docs.djangoproject.com/en/dev/ref/contrib/staticfiles/#std:setting-STATICFILES_DIRS
STATICFILES_DIRS = [
    str(FRONTEND),
    str(FRONTEND.path("dist")),
]

# https://docs.djangoproject.com/en/dev/ref/contrib/staticfiles/#staticfiles-finders
STATICFILES_FINDERS = [
    "django.contrib.staticfiles.finders.FileSystemFinder",
    "django.contrib.staticfiles.finders.AppDirectoriesFinder",
]

DJANGO_VITE = {
    "default": {
        "dev_mode": DEBUG,
        "manifest_path": str(ROOT_DIR.path("frontend/dist/manifest.json")),
    }
}

# MEDIA
# ------------------------------------------------------------------------------
# https://docs.djangoproject.com/en/dev/ref/settings/#media-root
MEDIA_ROOT = str(APPS_DIR("media"))
# https://docs.djangoproject.com/en/dev/ref/settings/#media-url
MEDIA_URL = "/media/"

# TEMPLATES
# ------------------------------------------------------------------------------
# https://docs.djangoproject.com/en/dev/ref/settings/#templates
TEMPLATES = [
    {
        # https://docs.djangoproject.com/en/dev/ref/settings/#std:setting-TEMPLATES-BACKEND
        "BACKEND": "django.template.backends.django.DjangoTemplates",
        # https://docs.djangoproject.com/en/dev/ref/settings/#template-dirs
        "DIRS": [str(APPS_DIR.path("templates"))],
        "OPTIONS": {
            # https://docs.djangoproject.com/en/dev/ref/settings/#template-debug
            "debug": DEBUG,
            # https://docs.djangoproject.com/en/dev/ref/settings/#template-loaders
            # https://docs.djangoproject.com/en/dev/ref/templates/api/#loader-types
            "loaders": [
                "django.template.loaders.filesystem.Loader",
                "django.template.loaders.app_directories.Loader",
            ],
            # https://docs.djangoproject.com/en/dev/ref/settings/#template-context-processors
            "context_processors": [
                "django.template.context_processors.debug",
                "django.template.context_processors.request",
                "django.contrib.auth.context_processors.auth",
                "django.template.context_processors.i18n",
                "django.template.context_processors.media",
                "django.template.context_processors.static",
                "django.template.context_processors.tz",
                "django.contrib.messages.context_processors.messages",
                "squarelet.core.context_processors.settings",
                "squarelet.core.context_processors.payment_failed",
                "squarelet.core.context_processors.payment_failed",
                "squarelet.core.context_processors.mixpanel",
            ],
        },
    }
]
# http://django-crispy-forms.readthedocs.io/en/latest/install.html#template-packs
CRISPY_TEMPLATE_PACK = "bootstrap4"

CRISPY_CLASS_CONVERTERS = {"textinput": "", "form-group": "_cls-field"}

# FIXTURES
# ------------------------------------------------------------------------------
# https://docs.djangoproject.com/en/dev/ref/settings/#fixture-dirs
FIXTURE_DIRS = (str(APPS_DIR.path("fixtures")),)

# EMAIL
# ------------------------------------------------------------------------------
# https://docs.djangoproject.com/en/dev/ref/settings/#email-backend
EMAIL_BACKEND = env(
    "DJANGO_EMAIL_BACKEND", default="django.core.mail.backends.smtp.EmailBackend"
)
# https://docs.djangoproject.com/en/dev/ref/settings/#default-from-email
DEFAULT_FROM_EMAIL = env(
    "DJANGO_DEFAULT_FROM_EMAIL", default="MuckRock <info@muckrock.com>"
)
PRESSPASS_FROM_EMAIL = env(
    "PRESSPASS_FROM_EMAIL", default="PressPass <info@presspass.it>"
)
# https://docs.djangoproject.com/en/dev/ref/settings/#server-email
SERVER_EMAIL = env("DJANGO_SERVER_EMAIL", default=DEFAULT_FROM_EMAIL)
# https://docs.djangoproject.com/en/dev/ref/settings/#email-subject-prefix
EMAIL_SUBJECT_PREFIX = env("DJANGO_EMAIL_SUBJECT_PREFIX", default="[MuckRock Accounts]")

# ADMIN
# ------------------------------------------------------------------------------
# Django Admin URL.
ADMIN_URL = "admin/"
# https://docs.djangoproject.com/en/dev/ref/settings/#admins
ADMINS = [("""Mitchell Kotler""", "mitch@muckrock.com")]
# https://docs.djangoproject.com/en/dev/ref/settings/#managers
MANAGERS = ADMINS

# LOGGING
# ------------------------------------------------------------------------------
# https://docs.djangoproject.com/en/dev/ref/settings/#logging
# See https://docs.djangoproject.com/en/dev/topics/logging for
# more details on how to customize your logging configuration.
LOGGING = {
    "version": 1,
    "disable_existing_loggers": False,
    "formatters": {
        "verbose": {
            "format": "%(levelname)s %(asctime)s %(module)s "
            "%(process)d %(thread)d %(message)s"
        }
    },
    "handlers": {
        "console": {
            "level": "DEBUG",
            "class": "logging.StreamHandler",
            "formatter": "verbose",
        }
    },
    "root": {"level": "INFO", "handlers": ["console"]},
}
if DEBUG:
    LOGGING["loggers"] = {
        "rules": {"handlers": ["console"], "level": "DEBUG", "propagate": True}
    }

# Celery
# ------------------------------------------------------------------------------
INSTALLED_APPS += ["squarelet.taskapp.celery.CeleryAppConfig"]
# http://docs.celeryproject.org/en/latest/userguide/configuration.html#std:setting-broker_url
CELERY_BROKER_URL = env("REDIS_URL", default="django://")
BROKER_URL = CELERY_BROKER_URL
# http://docs.celeryproject.org/en/latest/userguide/configuration.html#std:setting-result_backend
if CELERY_BROKER_URL == "django://":
    CELERY_RESULT_BACKEND = "redis://"
else:
    CELERY_RESULT_BACKEND = CELERY_BROKER_URL
# http://docs.celeryproject.org/en/latest/userguide/configuration.html#std:setting-accept_content
CELERY_ACCEPT_CONTENT = ["json"]
# http://docs.celeryproject.org/en/latest/userguide/configuration.html#std:setting-task_serializer
CELERY_TASK_SERIALIZER = "json"
# http://docs.celeryproject.org/en/latest/userguide/configuration.html#std:setting-result_serializer
CELERY_RESULT_SERIALIZER = "json"
CELERY_REDIS_MAX_CONNECTIONS = env.int("CELERY_REDIS_MAX_CONNECTIONS", default=10)
# django-allauth
# ------------------------------------------------------------------------------
# https://django-allauth.readthedocs.io/en/latest/configuration.html
ACCOUNT_ALLOW_REGISTRATION = env.bool("DJANGO_ACCOUNT_ALLOW_REGISTRATION", True)
ACCOUNT_AUTHENTICATION_METHOD = "username_email"
ACCOUNT_EMAIL_REQUIRED = True
ACCOUNT_EMAIL_VERIFICATION = "optional"
ACCOUNT_ADAPTER = "squarelet.users.adapters.AccountAdapter"
SOCIALACCOUNT_ADAPTER = "squarelet.users.adapters.SocialAccountAdapter"
ACCOUNT_FORMS = {
    "signup": "squarelet.users.forms.SignupForm",
    "login": "squarelet.users.forms.LoginForm",
    "add_email": "squarelet.users.forms.AddEmailForm",
    "change_password": "squarelet.users.forms.ChangePasswordForm",
    "set_password": "squarelet.users.forms.SetPasswordForm",
    "reset_password": "squarelet.users.forms.ResetPasswordForm",
    "reset_password_from_key": "squarelet.users.forms.ResetPasswordKeyForm",
}
ACCOUNT_SIGNUP_PASSWORD_ENTER_TWICE = False
ACCOUNT_SESSION_REMEMBER = True

DIGEST_EMAILS = env.list("DIGEST_EMAILS", default=[])

# django-compressor
# ------------------------------------------------------------------------------
# https://django-compressor.readthedocs.io/en/latest/quickstart/#installation
INSTALLED_APPS += ["compressor"]
STATICFILES_FINDERS += ["compressor.finders.CompressorFinder"]
# Your stuff...
# ------------------------------------------------------------------------------

# oidc
# ------------------------------------------------------------------------------
OIDC_USERINFO = "squarelet.users.oidc.userinfo"
OIDC_EXTRA_SCOPE_CLAIMS = "squarelet.users.oidc.CustomScopeClaims"
OIDC_SESSION_MANAGEMENT_ENABLE = True
OIDC_GRANT_TYPE_PASSWORD_ENABLE = True
# Allows session cookie to be used in OAuth
SESSION_COOKIE_SAMESITE = "None"
SESSION_COOKIE_SECURE = True
ENABLE_SEND_CACHE_INVALIDATIONS = env.bool(
    "ENABLE_SEND_CACHE_INVALIDATIONS", default=True
)


# rest framework
# ------------------------------------------------------------------------------
REST_FRAMEWORK = {
    "DEFAULT_AUTHENTICATION_CLASSES": (
        "squarelet.oidc.authentication.OidcOauth2Authentication",
        "rest_framework.authentication.SessionAuthentication",
    ),
    "DEFAULT_PAGINATION_CLASS": "rest_framework.pagination.PageNumberPagination",
    "DEFAULT_FILTER_BACKENDS": ["django_filters.rest_framework.DjangoFilterBackend"],
    "PAGE_SIZE": 100,
}

# first party urls
# ------------------------------------------------------------------------------
SQUARELET_URL = env("SQUARELET_URL", default="https://dev.squarelet.com")
MUCKROCK_URL = env("MUCKROCK_URL", default="https://dev.muckrock.com")
FOIAMACHINE_URL = env("FOIAMACHINE_URL", default="https://dev.foiamachine.org")
DOCCLOUD_URL = env("DOCCLOUD_URL", default="https://www.dev.documentcloud.org")
BIGLOCALNEWS_URL = env("BIGLOCALNEWS_URL", default="https://local.biglocalnews.org")
BIGLOCALNEWS_API_URL = env(
    "BIGLOCALNEWS_API_URL", default="https://local-api.biglocalnews.org"
)
AGENDAWATCH_URL = env("AGENDAWATCH_URL", default="https://agendawatch.org")
PRESSPASS_URL = env("PRESSPASS_URL", default="https://dev.presspass.com:3000")
PRESSPASS_API_URL = env("PRESSPASS_API_URL", default="https://dev.presspass.com")

PRESSPASS_DOMAIN = env("PRESSPASS_DOMAIN", default="")
PRESSPASS_COOKIE_DOMAIN = env("PRESSPASS_COOKIE_DOMAIN", default="")

# stripe
# ------------------------------------------------------------------------------
STRIPE_PUB_KEY = env("STRIPE_PUB_KEY")
STRIPE_SECRET_KEY = env("STRIPE_SECRET_KEY")
STRIPE_WEBHOOK_SECRET = env("STRIPE_WEBHOOK_SECRET")

# mailgun
# ------------------------------------------------------------------------------
MAILGUN_ACCESS_KEY = env("MAILGUN_ACCESS_KEY")


# sesame
# ------------------------------------------------------------------------------
SESAME_MAX_AGE = 60 * 60 * 24 * 2  # 2 days
SESAME_ONE_TIME = True


# django-debug-toolbar
# ------------------------------------------------------------------------------
def show_toolbar(request):
    """show toolbar on the site"""
    return env.bool("SHOW_DDT", default=False) or (
        request.user and request.user.username == "mitch"
    )


DEBUG_TOOLBAR_CONFIG = {
    "INTERCEPT_REDIRECT": False,
    "SHOW_TEMPLATE_CONTEXT": True,
    "SHOW_TOOLBAR_CALLBACK": show_toolbar,
}
# django-hijack
# ------------------------------------------------------------------------------
HIJACK_AUTHORIZE_STAFF = True

# dogslow
# ------------------------------------------------------------------------------
DOGSLOW = True
DOGSLOW_LOG_TO_FILE = False
DOGSLOW_TIMER = 25
DOGSLOW_EMAIL_TO = "mitch@muckrock.com"
DOGSLOW_EMAIL_FROM = "info@muckrock.com"
DOGSLOW_LOGGER = "dogslow"  # can be anything, but must match `logger` below
DOGSLOW_LOG_TO_SENTRY = True

FORM_RENDERER = "django.forms.renderers.TemplatesSetting"

# mixpanel
# ------------------------------------------------------------------------------
MIXPANEL_TOKEN = env("MIXPANEL_TOKEN")

# simplejwt
# ------------------------------------------------------------------------------

SIMPLE_JWT = {
    "ROTATE_REFRESH_TOKENS": True,
    "BLACKLIST_AFTER_ROTATION": False,
    "ALGORITHM": "RS256",
    "AUDIENCE": ["squarelet", "muckrock", "documentcloud"],
    "ISSUER": ["squarelet"],
    "USER_ID_FIELD": "uuid",
    # These are set in `users/apps.py` as they need to fetch from the database
    "SIGNING_KEY": "",
    "VERIFYING_KEY": "",
    # These are used for testing token expiration
    # "ACCESS_TOKEN_LIFETIME": timedelta(seconds=2),
    # "REFRESH_TOKEN_LIFETIME": timedelta(seconds=5),
}

# django-cors-headers
# ------------------------------------------------------------------------------

# The CORS_ORIGIN_WHITELIST environment variable should be set to include the host names
# of the frontend, separated by spaces. A reasonable env setting for a development environment is:
# CORS_ORIGIN_WHITELIST=http://dev.presspass.com:3000 http://localhost:3000 http://localhost:4200 http://127.0.0.1:3000 http://127.0.0.1:4200

CORS_ORIGIN_WHITELIST = env.list("CORS_ORIGIN_WHITELIST", default=[])
CORS_ALLOW_CREDENTIALS = True

SECURE_PROXY_SSL_HEADER = ("HTTP_X_FORWARDED_PROTO", "https")

USE_PLAUSIBLE = env.bool("USE_PLAUSIBLE", default=True)

MAILCHIMP_API_KEY = env("MAILCHIMP_API_KEY", default="")
MAILCHIMP_API_ROOT = "https://us2.api.mailchimp.com/3.0"
MAILCHIMP_LIST_DEFAULT = "a34d93cbe8"

# Election Hub
# ------------------------------------------------------------------------------
ERH_CATALOG_ENABLED = env.bool("ERH_CATALOG_ENABLED", default=False)
ERH_NAV_ENABLED = env.bool("ERH_NAV_ENABLED", default=False)
ERH_SEARCH_ENABLED = env.bool("ERH_SEARCH_ENABLED", default=False)
AIRTABLE_ACCESS_TOKEN = env("AIRTABLE_ACCESS_TOKEN", default="")
<<<<<<< HEAD
AIRTABLE_ERH_BASE_ID = env("AIRTABLE_ERH_BASE_ID", default="")
=======
AIRTABLE_ERH_BASE_ID = env("AIRTABLE_ERH_BASE_ID", default="")
AIRTABLE_CACHE_TTL = env.int("AIRTABLE_CACHE_TTL", default=30)
>>>>>>> a2b29de9
<|MERGE_RESOLUTION|>--- conflicted
+++ resolved
@@ -86,15 +86,12 @@
     "sorl.thumbnail",
     "corsheaders",
     "django_filters",
-<<<<<<< HEAD
     "django_otp",
     "django_otp.plugins.otp_static",
     "django_otp.plugins.otp_totp",
     "otp_yubikey",
     "two_factor",
     "two_factor.plugins.yubikey",
-=======
->>>>>>> a2b29de9
     "django_vite",
 ]
 LOCAL_APPS = [
@@ -498,9 +495,5 @@
 ERH_NAV_ENABLED = env.bool("ERH_NAV_ENABLED", default=False)
 ERH_SEARCH_ENABLED = env.bool("ERH_SEARCH_ENABLED", default=False)
 AIRTABLE_ACCESS_TOKEN = env("AIRTABLE_ACCESS_TOKEN", default="")
-<<<<<<< HEAD
 AIRTABLE_ERH_BASE_ID = env("AIRTABLE_ERH_BASE_ID", default="")
-=======
-AIRTABLE_ERH_BASE_ID = env("AIRTABLE_ERH_BASE_ID", default="")
-AIRTABLE_CACHE_TTL = env.int("AIRTABLE_CACHE_TTL", default=30)
->>>>>>> a2b29de9
+AIRTABLE_CACHE_TTL = env.int("AIRTABLE_CACHE_TTL", default=30)