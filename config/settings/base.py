--- conflicted
+++ resolved
@@ -85,16 +85,13 @@
     "sorl.thumbnail",
     "corsheaders",
     "django_filters",
-<<<<<<< HEAD
     "django_otp",
     "django_otp.plugins.otp_static",
     "django_otp.plugins.otp_totp",
     "otp_yubikey",
     "two_factor",
     "two_factor.plugins.yubikey",
-=======
     "django_vite",
->>>>>>> 94bcd177
 ]
 LOCAL_APPS = [
     "squarelet.core",
