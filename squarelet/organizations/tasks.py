# Django
from celery.schedules import crontab
from celery.task import periodic_task, task
from django.conf import settings
from django.core.cache import cache
from django.utils.timezone import get_current_timezone
from django.utils.translation import gettext_lazy as _

# Standard Library
import logging
from datetime import date, datetime

# Third Party
import stripe

# Squarelet
from squarelet.core.mail import ORG_TO_ADMINS, send_mail
from squarelet.core.models import Interval
from squarelet.oidc.middleware import send_cache_invalidations
from squarelet.organizations.models import Charge, Organization, Subscription

logger = logging.getLogger(__name__)
stripe.api_version = "2018-09-24"
stripe.api_key = settings.STRIPE_SECRET_KEY


@periodic_task(
    run_every=crontab(hour=0, minute=5),
    name="squarelet.organizations.tasks.restore_organizations",
)
def restore_organization():
    """Monthly update of organizations subscriptions"""
    subscriptions = Subscription.objects.filter(update_on__lte=date.today())

    # convert to a list so it can be serialized by celery
    uuids = list(subscriptions.values_list("organization__uuid", flat=True))

    # delete cancelled subscriptions first
    subscriptions.filter(cancelled=True).delete()
    subscriptions.update(update_on=date.today() + Interval("1 month"))

    send_cache_invalidations("organization", uuids)


@task(
    name="squarelet.organizations.tasks.handle_charge_succeeded",
    autoretry_for=(Organization.DoesNotExist, stripe.error.RateLimitError),
)
def handle_charge_succeeded(charge_data):
    """Handle receiving a charge.succeeded event from the Stripe webhook"""

    # We autorety if the organization does not exist, as that should mean the webhook
    # is being processed before the database synced the customer id to the organization
    # We can't use transaction.on_commit since we need to return the Charge object
    # when we create it

    if charge_data["customer"] is None:
        # Customer should only be blank for anonymous donations or crowdfunds
        # from MuckRock - no need to log those here
        return

    if charge_data["invoice"]:
        # fetch the invoice from stripe if one associated with the charge
        invoice = stripe.Invoice.retrieve(charge_data["invoice"])
        invoice_line = invoice["lines"]["data"][0]
        if "name" in invoice_line["plan"]:
            plan_name = invoice_line["plan"]["name"]
<<<<<<< HEAD
            action = "Subscription Payment"
            description = f"Subscription Payment for {plan_name} plan"
        else:
            plan_name = stripe.Product.retrieve(invoice_line["plan"]["product"])["name"]
            action = None
            description = charge_data["description"]
=======
        else:
            plan_name = stripe.Product.retrieve(invoice_line["plan"]["product"])["name"]
        action = "Subscription Payment"
        description = f"Subscription Payment for {plan_name} plan"
    else:
        plan_name = None
        action = None
        description = charge_data["description"]
>>>>>>> f312ee3d

    # do not send receipts for MuckRock donations and crowdfunds
    if charge_data["invoice"] and invoice_line["plan"]["id"].lower().startswith(
        ("donate", "crowdfund")
    ):
        return
    if not charge_data["invoice"] and charge_data["metadata"].get(
        "action", ""
    ).lower() in ["donation", "crowdfund-payment"]:
        return

    metadata = charge_data["metadata"]
    if plan_name is not None:
        metadata["plan"] = plan_name
    if action is not None:
        metadata["action"] = action

    charge, _ = Charge.objects.get_or_create(
        charge_id=charge_data["id"],
        defaults={
            "amount": charge_data["amount"],
            "fee_amount": int(charge_data["metadata"].get("fee amount", 0)),
            "organization": lambda: Organization.objects.get(
                customers__customer_id=charge_data["customer"]
            ),
            "created_at": datetime.fromtimestamp(
                charge_data["created"], tz=get_current_timezone()
            ),
            "description": description,
            "metadata": metadata,
        },
    )

    charge.send_receipt()


@task(name="squarelet.organizations.tasks.handle_invoice_failed")
def handle_invoice_failed(invoice_data):
    """Handle receiving a invoice.payment_failed event from the Stripe webhook"""
    try:
        organization = Organization.objects.get(
            customers__customer_id=invoice_data["customer"]
        )
    except Organization.DoesNotExist:
        if invoice_data["lines"]["data"][0]["plan"]["id"] == "donate":
            # donations are handled through muckrock - do not log an error
            return
        logger.error(
            "Invoice failed (%s) for customer (%s) with no matching organization",
            invoice_data["id"],
            invoice_data["customer"],
        )
        return

    organization.payment_failed = True
    organization.save()

    logger.info("Payment failed: %s", invoice_data)

    attempt = invoice_data["attempt_count"]
    if attempt == 4:
        subject = _("Your subscription has been cancelled")
        organization.subscription_cancelled()
    else:
        subject = _("Your payment has failed")

    send_mail(
        subject=subject,
        template="organizations/email/payment_failed.html",
        organization=organization,
        organization_to=ORG_TO_ADMINS,
        extra_context={"attempt": "final" if attempt == 4 else attempt},
    )


@task(
    name="squarelet.organizations.tasks.backfill_charge_metadata",
    autoretry_for=(stripe.error.RateLimitError,),
)
def backfill_charge_metadata(starting_after=None, keep_running=True):
    """This task for for backfilling in charge metadata.
    It is only meant to be run once upon release, then can be safely removed.
    """
    logger.info("[BCM] Running: starting_after %s", starting_after)
    limit = 25
    # cache product ID/name mapping to reduce API calls
    products = cache.get_or_set(
        "backfill_product_mapping",
        lambda: {p.id: p.name for p in stripe.Product.list().auto_paging_iter()},
    )
    stripe_charges = stripe.Charge.list(limit=limit, starting_after=starting_after)
    last_id = stripe_charges["data"][-1]["id"]
    has_more = stripe_charges["has_more"]

    # we only need to backfill data for recurring charges, which will have an invoice
    stripe_charges = [c for c in stripe_charges["data"] if c["invoice"]]
    charges = Charge.objects.in_bulk(
        [c["id"] for c in stripe_charges], field_name="charge_id"
    )
    logger.info(
        "[BCM] Charges with invoice: %d Charges found: %d",
        len(stripe_charges),
        len(charges),
    )

    for stripe_charge in stripe_charges:
        logger.warning("[BCM] Charge ID: %s", stripe_charge["id"])
        if stripe_charge["id"] not in charges:
            logger.warning("[BCM] Charge ID not found: %s", stripe_charge["id"])
            continue
        charge = charges[stripe_charge["id"]]
        charge.metadata["action"] = "Subscription Payment"

        invoice = stripe.Invoice.retrieve(stripe_charge["invoice"])
        invoice_line = invoice["lines"]["data"][0]
        if "name" in invoice_line["plan"]:
            charge.metadata["plan"] = invoice_line["plan"]["name"]
        else:
            charge.metadata["plan"] = products[invoice_line["plan"]["product"]]

        charge.description = f"Subscription Payment for {charge.metadata['plan']} plan"

    logger.warning("[BCM] bulk updating")
    Charge.objects.bulk_update(charges.values(), ["metadata", "description"])

    logger.warning(
        "[BCM] last_id %s - keep_running %s and has_more %s",
        last_id,
        keep_running,
        has_more,
    )
    if keep_running and has_more:
        backfill_charge_metadata.delay(last_id)<|MERGE_RESOLUTION|>--- conflicted
+++ resolved
@@ -65,14 +65,6 @@
         invoice_line = invoice["lines"]["data"][0]
         if "name" in invoice_line["plan"]:
             plan_name = invoice_line["plan"]["name"]
-<<<<<<< HEAD
-            action = "Subscription Payment"
-            description = f"Subscription Payment for {plan_name} plan"
-        else:
-            plan_name = stripe.Product.retrieve(invoice_line["plan"]["product"])["name"]
-            action = None
-            description = charge_data["description"]
-=======
         else:
             plan_name = stripe.Product.retrieve(invoice_line["plan"]["product"])["name"]
         action = "Subscription Payment"
@@ -81,7 +73,6 @@
         plan_name = None
         action = None
         description = charge_data["description"]
->>>>>>> f312ee3d
 
     # do not send receipts for MuckRock donations and crowdfunds
     if charge_data["invoice"] and invoice_line["plan"]["id"].lower().startswith(
