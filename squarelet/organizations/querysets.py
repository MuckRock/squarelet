# Django
from django.conf import settings
from django.contrib.auth.models import AnonymousUser
from django.db import models
from django.db.models import Q
from django.utils.timezone import get_current_timezone

# Standard Library
from datetime import date, datetime
from uuid import uuid4

# Third Party
import stripe
from dateutil.relativedelta import relativedelta

# Squarelet
from squarelet.organizations.choices import ChangeLogReason

stripe.api_version = "2018-09-24"
stripe.api_key = settings.STRIPE_SECRET_KEY


class OrganizationQuerySet(models.QuerySet):
    def get_viewable(self, user):
        if user.is_staff:
            # staff can always view all organizations
            return self
        elif user.is_authenticated:
            # other users may not see private organizations unless they are a member
            return self.filter(Q(private=False) | Q(users=user)).distinct()
        else:
            # anonymous users may not see any private organizations
            return self.filter(private=False)

    def create_individual(self, user, uuid=None):
        """Create an individual organization for user
        The user model must be unsaved
        """
        kwargs = {}
        if uuid is not None:
            kwargs["uuid"] = uuid
        user.individual_organization = self.create(
            name=user.username, individual=True, private=True, max_users=1, **kwargs
        )
        user.save()
        user.individual_organization.add_creator(user)
        user.individual_organization.change_logs.create(
            reason=ChangeLogReason.created,
            user=user,
            to_plan=user.individual_organization.plan,
            to_max_users=user.individual_organization.max_users,
        )
        return user.individual_organization


class MembershipQuerySet(models.QuerySet):
    def get_viewable(self, user):
        """Returns memberships in public orgs or any org the user is a member of"""
        # you can view membership info if:
        #  * this organization is public, regardless of your membership
        #  * or, you are a member of the org
        return self.filter(Q(organization__private=False) | Q(organization__users=user))


class PlanQuerySet(models.QuerySet):
    def get_viewable(self, user):
        if user.is_staff:
            return self
        elif user.is_authenticated:
            return self.filter(
                Q(public=True)
                | Q(organizations__in=user.organizations.all())
                | Q(private_organizations__in=user.organizations.all())
            ).distinct()
        else:
            return self.filter(public=True)

    def get_public(self):
        return self.get_viewable(AnonymousUser())

    def choices(self, organization):
        """Return the plan choices for the given organization"""
        if organization.individual:
            queryset = self.filter(for_individuals=True)
        else:
            queryset = self.filter(for_groups=True)

        # show public plans, the organizations current plan, and any custom plan
        # to which they have been granted explicit access
        return queryset.filter(
            Q(public=True)
            | Q(organizations=organization)
            | Q(private_organizations=organization)
        ).distinct()

    def free(self):
        """Free plans"""
        return self.filter(base_price=0, price_per_user=0)


class EntitlementQuerySet(models.QuerySet):
    def get_viewable(self, user):
        if user.is_staff:
            return self
        elif user.is_authenticated:
            return self.filter(Q(plans__public=True) | Q(client__owner=user)).distinct()
        else:
            return self.filter(plans__public=True)

    def get_public(self):
        return self.get_viewable(AnonymousUser())

    def get_subscribed(self, user):
        if user.is_authenticated:
            return self.filter(
                plans__organizations__in=user.organizations.all()
            ).distinct()
        else:
            return self.none()

    def get_owned(self, user):
        if user.is_authenticated:
            return self.filter(client__owner=user)
        else:
            return self.none()


class InvitationQuerySet(models.QuerySet):
    def get_open(self):
        return self.filter(accepted_at=None, rejected_at=None)

    def get_pending(self):
        return self.get_open().filter(request=False)

    def get_requested(self):
        return self.get_open().filter(request=True)

    def get_accepted(self):
        return self.exclude(accepted_at=None)

    def get_rejected(self):
        return self.exclude(rejected_at=None)


class ChargeQuerySet(models.QuerySet):
    def make_charge(
        self,
        organization,
        token,
        amount,
        fee_amount,
        description,
        metadata,
    ):
        """Make a charge on stripe and locally"""
        customer = organization.customer()
        if token:
            source = customer.add_source(token)
        else:
            source = customer.card

        default_metadata = {
            "organization": organization.name,
            "organization id": organization.uuid,
            "fee amount": fee_amount,
            **metadata,
        }

        stripe_charge = stripe.Charge.create(
            amount=amount,
            currency="usd",
            customer=customer.stripe_customer,
            description=description,
            source=source,
<<<<<<< HEAD
            metadata=metadata,
=======
            metadata=default_metadata,
>>>>>>> 60979176
            statement_descriptor_suffix=metadata.get("action", ""),
            idempotency_key=str(uuid4()),
        )
        if token:
            source.delete()

        # use get or create as there is a race condition from creating the charge on
        # stripe, to receiving the webhook and saving it to the database there,
        # and saving it here
        charge, _ = self.get_or_create(
            charge_id=stripe_charge.id,
            defaults={
                "amount": amount,
                "fee_amount": fee_amount,
                "organization": organization,
                "created_at": datetime.fromtimestamp(
                    stripe_charge.created, tz=get_current_timezone()
                ),
                "description": description,
                "metadata": metadata,
            },
        )
        return charge


class SubscriptionQuerySet(models.QuerySet):
    def start(self, organization, plan):
        subscription = self.model(
            organization=organization,
            plan=plan,
            update_on=date.today() + relativedelta(months=1),
        )
        subscription.start()
        subscription.save()
        return subscription<|MERGE_RESOLUTION|>--- conflicted
+++ resolved
@@ -172,11 +172,7 @@
             customer=customer.stripe_customer,
             description=description,
             source=source,
-<<<<<<< HEAD
-            metadata=metadata,
-=======
             metadata=default_metadata,
->>>>>>> 60979176
             statement_descriptor_suffix=metadata.get("action", ""),
             idempotency_key=str(uuid4()),
         )
