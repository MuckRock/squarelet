# Django
from django.contrib.auth.models import AnonymousUser
from django.test import TestCase
from django.utils import timezone

# Standard Library
from datetime import timedelta
from uuid import uuid4

# Third Party
import pytest

# Squarelet
from squarelet.organizations.choices import ChangeLogReason
from squarelet.organizations.models import (
<<<<<<< HEAD
    Invitation,
=======
    Invoice,
>>>>>>> da594f91
    Membership,
    Organization,
    Subscription,
)
from squarelet.organizations.tests.factories import (
    ChargeFactory,
<<<<<<< HEAD
    InvitationFactory,
=======
    InvoiceFactory,
>>>>>>> da594f91
    MembershipFactory,
    OrganizationFactory,
    PlanFactory,
    SubscriptionFactory,
)
from squarelet.users.tests.factories import UserFactory


class TestOrganizationQuerySet(TestCase):
    """Unit tests for Organization queryset"""

    @pytest.mark.django_db
    def test_get_viewable_staff_user(self):
        """Staff users can view all organizations"""
        staff_user = UserFactory(is_staff=True)
        private_org = OrganizationFactory(private=True, verified_journalist=False)
        public_org = OrganizationFactory(private=False, verified_journalist=True)

        viewable = Organization.objects.get_viewable(staff_user)
        assert private_org in viewable
        assert public_org in viewable
        assert viewable.count() >= 2

    @pytest.mark.django_db
    def test_get_viewable_authenticated_user_public_verified(self):
        """Authenticated users can view public, verified orgs"""
        user = UserFactory()
        public_verified_org = OrganizationFactory(
            private=False, verified_journalist=True
        )
        private_org = OrganizationFactory(private=True, verified_journalist=True)
        public_unverified_org = OrganizationFactory(
            private=False, verified_journalist=False
        )

        viewable = Organization.objects.get_viewable(user)
        assert public_verified_org in viewable
        assert private_org not in viewable
        assert public_unverified_org not in viewable

    @pytest.mark.django_db
    def test_get_viewable_authenticated_user_public_with_charges(self):
        """Authenticated users can view public orgs with charges"""
        user = UserFactory()
        public_org_with_charges = OrganizationFactory(
            private=False, verified_journalist=False
        )
        ChargeFactory(organization=public_org_with_charges)
        public_org_without_charges = OrganizationFactory(
            private=False, verified_journalist=False
        )

        viewable = Organization.objects.get_viewable(user)
        assert public_org_with_charges in viewable
        assert public_org_without_charges not in viewable

    @pytest.mark.django_db
    def test_get_viewable_authenticated_user_public_with_paid_invoices(self):
        """Authenticated users can view public orgs with paid invoices"""
        user = UserFactory()
        public_org_with_paid_invoice = OrganizationFactory(
            private=False, verified_journalist=False
        )
        InvoiceFactory(organization=public_org_with_paid_invoice, status="paid")
        public_org_with_open_invoice = OrganizationFactory(
            private=False, verified_journalist=False
        )
        InvoiceFactory(organization=public_org_with_open_invoice, status="open")
        public_org_without_invoices = OrganizationFactory(
            private=False, verified_journalist=False
        )

        viewable = Organization.objects.get_viewable(user)
        assert public_org_with_paid_invoice in viewable
        assert public_org_with_open_invoice not in viewable
        assert public_org_without_invoices not in viewable

    @pytest.mark.django_db
    def test_get_viewable_authenticated_user_member_of_private_org(self):
        """Authenticated users can view private orgs they are members of"""
        user = UserFactory()
        private_org = OrganizationFactory(private=True, verified_journalist=False)
        MembershipFactory(user=user, organization=private_org)
        other_private_org = OrganizationFactory(private=True, verified_journalist=False)

        viewable = Organization.objects.get_viewable(user)
        assert private_org in viewable
        assert other_private_org not in viewable

    @pytest.mark.django_db
    def test_get_viewable_anonymous_user_public_verified(self):
        """Anonymous users can only view public verified journalist orgs"""
        user = AnonymousUser()
        public_verified_org = OrganizationFactory(
            private=False, verified_journalist=True
        )
        private_verified_org = OrganizationFactory(
            private=True, verified_journalist=True
        )
        public_unverified_org = OrganizationFactory(
            private=False, verified_journalist=False
        )

        viewable = Organization.objects.get_viewable(user)
        assert public_verified_org in viewable
        assert private_verified_org not in viewable
        assert public_unverified_org not in viewable

    @pytest.mark.django_db
    def test_get_viewable_anonymous_user_public_with_charges(self):
        """Anonymous users can view public orgs with charges"""
        user = AnonymousUser()
        public_org_with_charges = OrganizationFactory(
            private=False, verified_journalist=False
        )
        ChargeFactory(organization=public_org_with_charges)
        public_org_without_charges = OrganizationFactory(
            private=False, verified_journalist=False
        )

        viewable = Organization.objects.get_viewable(user)
        assert public_org_with_charges in viewable
        assert public_org_without_charges not in viewable

    @pytest.mark.django_db
    def test_get_viewable_anonymous_user_public_with_paid_invoices(self):
        """Anonymous users can view public orgs with paid invoices"""
        user = AnonymousUser()
        public_org_with_paid_invoice = OrganizationFactory(
            private=False, verified_journalist=False
        )
        InvoiceFactory(organization=public_org_with_paid_invoice, status="paid")
        public_org_with_open_invoice = OrganizationFactory(
            private=False, verified_journalist=False
        )
        InvoiceFactory(organization=public_org_with_open_invoice, status="open")
        public_org_without_invoices = OrganizationFactory(
            private=False, verified_journalist=False
        )

        viewable = Organization.objects.get_viewable(user)
        assert public_org_with_paid_invoice in viewable
        assert public_org_with_open_invoice not in viewable
        assert public_org_without_invoices not in viewable

    @pytest.mark.django_db
    def test_get_viewable_distinct_results(self):
        """Ensure queryset returns distinct results"""
        user = UserFactory()
        org = OrganizationFactory(private=False, verified_journalist=True)
        # Create a charge and membership to potentially cause duplicates
        ChargeFactory(organization=org)
        MembershipFactory(user=user, organization=org)

        viewable = Organization.objects.get_viewable(user)
        # Should only appear once despite meeting multiple criteria
        assert viewable.filter(id=org.id).count() == 1

    @pytest.mark.django_db
    def test_create_individual_basic(self):
        """Test creating an individual organization for a user"""
        user = UserFactory.build()  # build() creates unsaved instance
        assert user.pk is None  # Ensure user is unsaved as required

        org = Organization.objects.create_individual(user)

        # Verify organization properties
        assert org.name == user.username
        assert org.individual is True
        assert org.private is True
        assert org.max_users == 1

        # Verify user is saved and linked
        assert user.pk is not None
        assert user.individual_organization == org

        # Verify creator membership exists
        assert org.memberships.filter(user=user, admin=True).exists()

        # Verify change log was created
        assert org.change_logs.filter(
            reason=ChangeLogReason.created, user=user, to_plan=org.plan, to_max_users=1
        ).exists()

    @pytest.mark.django_db
    def test_create_individual_with_uuid(self):
        """Test creating an individual organization with custom UUID"""
        user = UserFactory.build()
        custom_uuid = uuid4()

        org = Organization.objects.create_individual(user, uuid=custom_uuid)

        assert org.uuid == custom_uuid
        assert org.name == user.username
        assert org.individual is True

    @pytest.mark.django_db
    def test_create_individual_returns_organization(self):
        """Test that create_individual returns the created organization"""
        user = UserFactory.build()

        org = Organization.objects.create_individual(user)

        assert isinstance(org, Organization)
        assert org == user.individual_organization


class TestMembershipQuerySet(TestCase):
    """Unit tests for Membership queryset"""

    @pytest.mark.django_db
    def test_get_viewable(self):
        admin, member, user = UserFactory.create_batch(3)
        private_org = OrganizationFactory(admins=[admin], private=True)
        MembershipFactory(organization=private_org, user=member)

        assert Membership.objects.get_viewable(member).count() == 3
        assert Membership.objects.get_viewable(user).count() == 1

        another_user = UserFactory()
        assert member.memberships.get_viewable(another_user).count() == 0


class TestSubscriptionQuerySet(TestCase):
    """Unit tests for Subscription queryset"""

    @pytest.mark.django_db
    def test_sunlight_active_count_zero(self):
        """Test count returns zero when no Sunlight subscriptions exist"""
        # Create some non-Sunlight subscriptions
        regular_plan = PlanFactory(slug="professional", wix=False)
        SubscriptionFactory(plan=regular_plan, cancelled=False)

        count = Subscription.objects.sunlight_active_count()
        assert count == 0

    @pytest.mark.django_db
    def test_sunlight_active_count_basic(self):
        """Test count returns correct number of active Sunlight subscriptions"""
        # Create Sunlight plans
        sunlight_plan1 = PlanFactory(slug="sunlight-basic-monthly", wix=True)
        sunlight_plan2 = PlanFactory(slug="sunlight-premium-annual", wix=True)

        # Create active subscriptions
        SubscriptionFactory(plan=sunlight_plan1, cancelled=False)
        SubscriptionFactory(plan=sunlight_plan1, cancelled=False)
        SubscriptionFactory(plan=sunlight_plan2, cancelled=False)

        count = Subscription.objects.sunlight_active_count()
        assert count == 3

    @pytest.mark.django_db
    def test_sunlight_active_count_excludes_cancelled(self):
        """Test count excludes cancelled Sunlight subscriptions"""
        sunlight_plan = PlanFactory(slug="sunlight-basic-monthly", wix=True)

        # Create active and cancelled subscriptions
        SubscriptionFactory(plan=sunlight_plan, cancelled=False)
        SubscriptionFactory(plan=sunlight_plan, cancelled=False)
        SubscriptionFactory(plan=sunlight_plan, cancelled=True)
        SubscriptionFactory(plan=sunlight_plan, cancelled=True)

        count = Subscription.objects.sunlight_active_count()
        assert count == 2

    @pytest.mark.django_db
    def test_sunlight_active_count_excludes_non_wix(self):
        """Test count excludes Sunlight plans with wix=False"""
        sunlight_wix = PlanFactory(slug="sunlight-basic-monthly", wix=True)
        sunlight_no_wix = PlanFactory(slug="sunlight-premium-annual", wix=False)

        SubscriptionFactory(plan=sunlight_wix, cancelled=False)
        SubscriptionFactory(plan=sunlight_no_wix, cancelled=False)

        count = Subscription.objects.sunlight_active_count()
        assert count == 1

    @pytest.mark.django_db
    def test_sunlight_active_count_mixed_subscriptions(self):
        """Test count with mix of Sunlight and non-Sunlight subscriptions"""
        sunlight_plan = PlanFactory(slug="sunlight-basic-monthly", wix=True)
        regular_plan = PlanFactory(slug="professional", wix=False)

        # Create mix of subscriptions
        SubscriptionFactory(plan=sunlight_plan, cancelled=False)
        SubscriptionFactory(plan=sunlight_plan, cancelled=False)
        SubscriptionFactory(plan=sunlight_plan, cancelled=True)
        SubscriptionFactory(plan=regular_plan, cancelled=False)

        count = Subscription.objects.sunlight_active_count()
        assert count == 2


<<<<<<< HEAD
class TestInvitationQuerySet(TestCase):
    """Unit tests for Invitation queryset"""

    @pytest.mark.django_db
    def test_get_open(self):
        """get_open returns only invitations with no accepted_at/rejected_at"""
        inv_open = InvitationFactory(accepted_at=None, rejected_at=None)
        InvitationFactory(accepted_at=None, rejected_at="2024-01-01")  # rejected
        InvitationFactory(accepted_at="2024-01-01", rejected_at=None)  # accepted

        qs = Invitation.objects.get_open()
        assert qs.count() == 1
        assert inv_open in qs

    @pytest.mark.django_db
    def test_get_pending(self):
        """get_pending returns only open invitations, alias for open"""
        open_inv = InvitationFactory(accepted_at=None, rejected_at=None)
        # non-open invitations
        InvitationFactory(accepted_at="2024-01-01", rejected_at=None)  # accepted
        InvitationFactory(accepted_at=None, rejected_at="2024-01-01")  # rejected

        qs = Invitation.objects.get_pending()
        assert qs.count() == 1
        assert open_inv in qs

    @pytest.mark.django_db
    def test_get_pending_invitations(self):
        """get_pending_invitations returns open invitations where request=False"""
        normal_inv = InvitationFactory(
            request=False, accepted_at=None, rejected_at=None
        )
        InvitationFactory(request=True, accepted_at=None, rejected_at=None)  # request
        InvitationFactory(request=False, accepted_at="2024-01-01")  # accepted

        qs = Invitation.objects.get_pending_invitations()
        assert qs.count() == 1
        assert normal_inv in qs

    @pytest.mark.django_db
    def test_get_pending_requests(self):
        """get_pending_requests returns open invitations where request=True"""
        req_inv = InvitationFactory(request=True, accepted_at=None, rejected_at=None)
        InvitationFactory(request=False, accepted_at=None, rejected_at=None)
        InvitationFactory(request=True, rejected_at="2024-01-01")  # rejected

        qs = Invitation.objects.get_pending_requests()
        assert qs.count() == 1
        assert req_inv in qs

    @pytest.mark.django_db
    def test_get_rejected_requests(self):
        """get_rejected_requests returns request=True and rejected_at is not null"""
        rejected_req = InvitationFactory(request=True, rejected_at="2024-01-01")
        InvitationFactory(request=True, rejected_at=None)  # still open
        InvitationFactory(request=False, rejected_at="2024-01-01")  # not a request

        qs = Invitation.objects.get_rejected_requests()
        assert qs.count() == 1
        assert rejected_req in qs

    @pytest.mark.django_db
    def test_get_accepted(self):
        """get_accepted returns invitations where accepted_at is set"""
        accepted = InvitationFactory(accepted_at="2024-01-01")
        InvitationFactory(accepted_at=None)
        InvitationFactory(accepted_at=None, rejected_at="2024-01-01")

        qs = Invitation.objects.get_accepted()
        assert qs.count() == 1
        assert accepted in qs

    @pytest.mark.django_db
    def test_get_rejected(self):
        """get_rejected returns invitations where rejected_at is set"""
        rejected = InvitationFactory(rejected_at="2024-01-01")
        InvitationFactory(rejected_at=None)
        InvitationFactory(accepted_at="2024-01-01", rejected_at=None)

        qs = Invitation.objects.get_rejected()
        assert qs.count() == 1
        assert rejected in qs
=======
class TestInvoiceQuerySet(TestCase):
    """Unit tests for Invoice queryset"""

    @pytest.mark.django_db
    def test_overdue_empty_when_no_invoices(self):
        """Overdue returns empty queryset when no invoices exist"""
        overdue = Invoice.objects.overdue(grace_period_days=30)
        assert overdue.count() == 0

    @pytest.mark.django_db
    def test_overdue_finds_past_due_invoices(self):
        """Verify overdue finds invoices past their due date"""
        # Create invoice that's 35 days overdue
        old_due_date = timezone.now().date() - timedelta(days=35)
        InvoiceFactory(status="open", due_date=old_due_date)

        # Create invoice that's overdue within grace period
        recent_due_date = timezone.now().date() - timedelta(days=10)
        InvoiceFactory(status="open", due_date=recent_due_date)

        # Query with 30-day grace period
        overdue = Invoice.objects.overdue(grace_period_days=30)
        assert overdue.count() == 1

    @pytest.mark.django_db
    def test_overdue_excludes_paid_invoices(self):
        """Test overdue excludes paid invoices even if past due date"""
        old_due_date = timezone.now().date() - timedelta(days=35)

        # Create overdue but paid invoice
        InvoiceFactory(status="paid", due_date=old_due_date)

        # Create overdue open invoice
        InvoiceFactory(status="open", due_date=old_due_date)

        overdue = Invoice.objects.overdue(grace_period_days=30)
        assert overdue.count() == 1

    @pytest.mark.django_db
    def test_overdue_excludes_other_statuses(self):
        """Test overdue only includes open status invoices"""
        old_due_date = timezone.now().date() - timedelta(days=35)

        # Create invoices with various statuses
        InvoiceFactory(status="open", due_date=old_due_date)
        InvoiceFactory(status="void", due_date=old_due_date)
        InvoiceFactory(status="uncollectible", due_date=old_due_date)
        InvoiceFactory(status="draft", due_date=old_due_date)

        overdue = Invoice.objects.overdue(grace_period_days=30)
        assert overdue.count() == 1

    @pytest.mark.django_db
    def test_overdue_respects_grace_period(self):
        """Test overdue respects the grace period parameter"""
        # Create invoices at different overdue levels
        InvoiceFactory.create_batch(
            3,
            status="open",
            due_date=timezone.now().date() - timedelta(days=70),
        )
        InvoiceFactory.create_batch(
            2,
            status="open",
            due_date=timezone.now().date() - timedelta(days=45),
        )
        InvoiceFactory.create_batch(
            4,
            status="open",
            due_date=timezone.now().date() - timedelta(days=20),
        )

        # 30-day grace period should find 5 invoices (70 and 45 days old)
        assert Invoice.objects.overdue(grace_period_days=30).count() == 5

        # 60-day grace period should find 3 invoices (only 70 days old)
        assert Invoice.objects.overdue(grace_period_days=60).count() == 3

        # 15-day grace period should find all 9 invoices
        assert Invoice.objects.overdue(grace_period_days=15).count() == 9
>>>>>>> da594f91
<|MERGE_RESOLUTION|>--- conflicted
+++ resolved
@@ -13,22 +13,16 @@
 # Squarelet
 from squarelet.organizations.choices import ChangeLogReason
 from squarelet.organizations.models import (
-<<<<<<< HEAD
     Invitation,
-=======
     Invoice,
->>>>>>> da594f91
     Membership,
     Organization,
     Subscription,
 )
 from squarelet.organizations.tests.factories import (
     ChargeFactory,
-<<<<<<< HEAD
     InvitationFactory,
-=======
     InvoiceFactory,
->>>>>>> da594f91
     MembershipFactory,
     OrganizationFactory,
     PlanFactory,
@@ -322,7 +316,6 @@
         assert count == 2
 
 
-<<<<<<< HEAD
 class TestInvitationQuerySet(TestCase):
     """Unit tests for Invitation queryset"""
 
@@ -405,7 +398,8 @@
         qs = Invitation.objects.get_rejected()
         assert qs.count() == 1
         assert rejected in qs
-=======
+
+
 class TestInvoiceQuerySet(TestCase):
     """Unit tests for Invoice queryset"""
 
@@ -485,5 +479,4 @@
         assert Invoice.objects.overdue(grace_period_days=60).count() == 3
 
         # 15-day grace period should find all 9 invoices
-        assert Invoice.objects.overdue(grace_period_days=15).count() == 9
->>>>>>> da594f91
+        assert Invoice.objects.overdue(grace_period_days=15).count() == 9