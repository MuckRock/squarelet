# Django
from django import forms
from django.core.validators import validate_email
from django.db.models.aggregates import Min
from django.utils.translation import gettext_lazy as _

# Third Party
from crispy_forms.helper import FormHelper
from crispy_forms.layout import Fieldset, Layout

# Squarelet
from squarelet.core.fields import EmailsListField
from squarelet.core.forms import ImagePreviewWidget, StripeForm
from squarelet.core.layout import Field

# Local
from .models import Organization, Plan


class PaymentForm(StripeForm):
    """Update subscription information for an organization"""

    plan = forms.ModelChoiceField(
        label=_("Plan"),
        queryset=Plan.objects.none(),
        empty_label="Free",
        required=False,
    )
    max_users = forms.IntegerField(
        label=_("Number of Resource Blocks"),
        min_value=1,
        help_text=_(" "),
    )
    receipt_emails = forms.CharField(
        label=_("Receipt Emails"),
        widget=forms.Textarea(),
        required=False,
        help_text=_("One email address per line"),
    )

    def __init__(self, *args, **kwargs):
        super().__init__(*args, **kwargs)
        self._set_group_options()
        # stripe token is only required if switching to a paid plan
        # this is checked in the clean method
        self.fields["stripe_token"].required = False

        self.helper = FormHelper()
        self.helper.layout = Layout(
            Field("stripe_pk"),
            Field("stripe_token"),
            Fieldset("Plan", Field("plan"), css_class="_cls-compactField"),
            (
<<<<<<< HEAD
                Fieldset(
                    "Resource Blocks", Field("max_users"), css_class="_cls-compactField"
                )
=======
                Fieldset("Max Users", Field("max_users"), css_class="_cls-compactField")
>>>>>>> a2b29de9
                if "max_users" in self.fields
                else None
            ),
            Fieldset(
                "Receipt emails",
                Field("receipt_emails", id="_id-receiptEmails"),
                css_class="_cls-resizeField",
            ),
            (
                Fieldset(
                    "Credit card",
                    Field("use_card_on_file"),
                    css_class="_cls-compactField",
                    id="_id-cardFieldset",
                )
                if "use_card_on_file" in self.fields
                else None
            ),
            (
                Fieldset(
                    "Remove credit card on file",
                    Field("remove_card_on_file"),
                    css_class="_cls-compactField",
                    id="_id-removeCardFieldset",
                )
                if "remove_card_on_file" in self.fields
                else None
            ),
        )
        self.helper.form_tag = False

    def _set_group_options(self):
        # only show public options, plus the current plan, in case they are currently
        # on a private plan, plus private plans they have been given access to
        plans = Plan.objects.choices(self.organization)
        self.fields["plan"].queryset = plans
        self.fields["plan"].default = self.organization.plan
        if self.organization.individual:
            del self.fields["max_users"]
        else:
            plan_minimum = plans.aggregate(minimum=Min("minimum_users"))["minimum"]
            if plan_minimum is None:
                plan_minimum = 1
            self.fields["max_users"].validators[0].limit_value = plan_minimum
            self.fields["max_users"].widget.attrs["min"] = plan_minimum
            self.fields["max_users"].initial = plan_minimum

    def clean_receipt_emails(self):
        """Make sure each line is a valid email"""
        emails = self.cleaned_data["receipt_emails"].split("\n")
        emails = [e.strip() for e in emails if e.strip()]
        bad_emails = []
        for email in emails:
            try:
                validate_email(email.strip())
            except forms.ValidationError:
                bad_emails.append(email)
        if bad_emails:
            bad_emails_str = ", ".join(bad_emails)
            raise forms.ValidationError(f"Invalid email: {bad_emails_str}")
        return emails

    def clean(self):
        data = super().clean()
        plan = data.get("plan")

        payment_required = plan != self.organization.plan and (
            plan and plan.requires_payment()
        )
        payment_supplied = data.get("use_card_on_file") or data.get("stripe_token")

        if payment_required and not payment_supplied:
            self.add_error(
                None,
                _("You must supply a credit card number to upgrade to a non-free plan"),
            )

        if payment_required and data.get("remove_card_on_file"):
            self.add_error(
                None, _("You cannot remove your card on file if you have a paid plan")
            )

        if data.get("remove_card_on_file") and not self.organization.customer().card:
            self.add_error(None, _("You do not have a card on file to remove"))

        if plan and "max_users" in data and data["max_users"] < plan.minimum_users:
            self.add_error(
                "max_users",
                _(f"The minimum users for the {plan} plan is {plan.minimum_users}"),
            )

        return data


class UpdateForm(forms.ModelForm):
    """Update misc information for an organization"""

    avatar = forms.ImageField(
        label=_("Avatar"), required=False, widget=ImagePreviewWidget
    )
    private = forms.BooleanField(
        label=_("Private"),
        required=False,
        help_text=_("Only members of this organization will be able to view it"),
    )

    class Meta:
        model = Organization
        fields = ["avatar", "private"]

    def __init__(self, *args, **kwargs):
        super().__init__(*args, **kwargs)

        self.helper = FormHelper()
        self.helper.layout = Layout(
            Fieldset("Avatar", Field("avatar"), css_class="_cls-compactField"),
            Fieldset("Private", Field("private"), css_class="_cls-compactField"),
        )
        self.helper.form_tag = False


class AddMemberForm(forms.Form):
    """Add a member to the organization"""

    emails = EmailsListField()<|MERGE_RESOLUTION|>--- conflicted
+++ resolved
@@ -51,13 +51,7 @@
             Field("stripe_token"),
             Fieldset("Plan", Field("plan"), css_class="_cls-compactField"),
             (
-<<<<<<< HEAD
-                Fieldset(
-                    "Resource Blocks", Field("max_users"), css_class="_cls-compactField"
-                )
-=======
                 Fieldset("Max Users", Field("max_users"), css_class="_cls-compactField")
->>>>>>> a2b29de9
                 if "max_users" in self.fields
                 else None
             ),
