# Django
from django.db import models, transaction
from django.templatetags.static import static
from django.urls import reverse
from django.utils import timezone
from django.utils.translation import gettext_lazy as _

# Standard Library
import uuid

# Third Party
from autoslug import AutoSlugField
from memoize import mproperty
from sorl.thumbnail import ImageField

# Squarelet
from squarelet.core.fields import AutoCreatedField, AutoLastModifiedField
from squarelet.core.mail import ORG_TO_ADMINS, send_mail
from squarelet.core.mixins import AvatarMixin
from squarelet.core.utils import file_path, mailchimp_subscribe
from squarelet.oidc.middleware import send_cache_invalidations
from squarelet.organizations.choices import ChangeLogReason
from squarelet.organizations.models.payment import Charge
from squarelet.organizations.querysets import (
    InvitationQuerySet,
    MembershipQuerySet,
    OrganizationQuerySet,
)


def organization_file_path(instance, filename):
    return file_path("org_avatars", instance, filename)


class Organization(AvatarMixin, models.Model):
    """Orginization to allow pooled requests and collaboration"""

    # pylint: disable=too-many-public-methods

    objects = OrganizationQuerySet.as_manager()

    uuid = models.UUIDField(
        _("UUID"),
        default=uuid.uuid4,
        editable=False,
        unique=True,
        help_text=_("Uniquely identify the organization across services"),
    )

    name = models.CharField(
        _("name"), max_length=255, help_text=_("The name of the organization")
    )
    slug = AutoSlugField(
        _("slug"),
        populate_from="name",
        unique=True,
        help_text=_("A unique slug for use in URLs"),
    )
    created_at = AutoCreatedField(
        _("created at"), help_text=_("When this organization was created")
    )
    updated_at = AutoLastModifiedField(
        _("updated at"), help_text=_("When this organization was last updated")
    )

    avatar = ImageField(
        _("avatar"),
        upload_to=organization_file_path,
        blank=True,
        help_text=_("An image to represent the organization"),
    )

    users = models.ManyToManyField(
        verbose_name=_("users"),
        to="users.User",
        through="organizations.Membership",
        related_name="organizations",
        help_text=_("The user's in this organization"),
    )

    subtypes = models.ManyToManyField(
        verbose_name=_("subtypes"),
        to="organizations.OrganizationSubtype",
        related_name="organizations",
        help_text=_("The subtypes of this organization"),
        blank=True,
    )

    members = models.ManyToManyField(
        verbose_name=_("members"),
        to="self",
        related_name="groups",
        help_text=_(
            "Organizations which are members of this organization "
            "(useful for trade associations or other member groups)"
        ),
        limit_choices_to={"individual": False},
        blank=True,
        symmetrical=False,
    )
    parent = models.ForeignKey(
        verbose_name=_("parent"),
        to="self",
        on_delete=models.PROTECT,
        related_name="children",
        help_text=_("The parent organization"),
        limit_choices_to={"individual": False},
        blank=True,
        null=True,
    )
    wikidata_id = models.CharField(
        _("wikidata id"),
        max_length=255,
        blank=True,
        help_text=_("The wikidata identifier"),
    )

    # remove these
    _plan = models.ForeignKey(
        verbose_name=_("plan"),
        to="organizations.Plan",
        on_delete=models.PROTECT,
        related_name="+",
        help_text=_("The current plan this organization is subscribed to"),
        blank=True,
        null=True,
        db_column="plan_id",
    )
    next_plan = models.ForeignKey(
        verbose_name=_("next plan"),
        to="organizations.Plan",
        on_delete=models.PROTECT,
        related_name="pending_organizations",
        help_text=_(
            "The pending plan to be updated to on the next billing cycle - "
            "used when downgrading a plan to let the organization finish out a "
            "subscription is paid for"
        ),
        blank=True,
        null=True,
    )
    # end remove these

    plans = models.ManyToManyField(
        verbose_name=_("plans"),
        to="organizations.Plan",
        through="organizations.Subscription",
        related_name="organizations",
        help_text=_("Plans this organization is subscribed to"),
        blank=True,
    )

    individual = models.BooleanField(
        _("individual organization"),
        default=False,
        help_text=_("This organization is solely for the use of one user"),
    )
    private = models.BooleanField(
        _("private organization"),
        default=False,
        help_text=_(
            "This organization's information and membership is not made public"
        ),
    )
    verified_journalist = models.BooleanField(
        _("verified journalist"),
        default=False,
        help_text=_("This organization is a verified jorunalistic organization"),
    )

    # Book keeping
    max_users = models.IntegerField(
        _("maximum users"),
        default=5,
        help_text=_("The maximum number of users in this organization"),
    )
    # this moved to subscription, remove
    update_on = models.DateField(
        _("date update"),
        null=True,
        blank=True,
        help_text=_("Date when monthly requests are restored"),
    )

    # stripe
    # moved to customer, remove
    customer_id = models.CharField(
        _("customer id"),
        max_length=255,
        unique=True,
        blank=True,
        null=True,
        help_text=_("The organization's corresponding ID on stripe"),
    )
    # move to subscription, remove
    subscription_id = models.CharField(
        _("subscription id"),
        max_length=255,
        unique=True,
        blank=True,
        null=True,
        help_text=_("The organization's corresponding subscription ID on stripe"),
    )
    # should this be moved to customer?
    payment_failed = models.BooleanField(
        _("payment failed"),
        default=False,
        help_text=_(
            "A payment for this organization has failed - they should update their "
            "payment information"
        ),
    )

    default_avatar = static("images/avatars/organization.png")

    class Meta:
        ordering = ("slug",)

    def __str__(self):
        if self.individual:
            return f"{self.name} (Individual)"
        else:
            return self.name

    def save(self, *args, **kwargs):
        with transaction.atomic():
            super().save(*args, **kwargs)
            transaction.on_commit(
                lambda: send_cache_invalidations("organization", self.uuid)
            )

    def get_absolute_url(self):
        """The url for this object"""
        if self.individual:
            # individual orgs do not have a detail page, use the user's page
            return self.user.get_absolute_url()
        else:
            return reverse("organizations:detail", kwargs={"slug": self.slug})

    @property
    def email(self):
        """Get an email for this organization"""
        if self.individual:
            return self.user.email

        receipt_email = self.receipt_emails.first()
        if receipt_email:
            return receipt_email.email

        user = self.users.filter(memberships__admin=True).first()
        if user:
            return user.email

        return None

    @property
    def user_full_name(self):
        """Get a name for this organization"""
        if self.individual:
            return self.user.name

        user = self.users.filter(memberships__admin=True).first()
        if user:
            return user.name

        return ""

    # User Management
    def has_admin(self, user):
        """Is the given user an admin of this organization"""
        return self.users.filter(pk=user.pk, memberships__admin=True).exists()

    def has_member(self, user):
        """Is the user a member?"""
        return self.users.filter(pk=user.pk).exists()

    def user_count(self):
        """Count the number of users, including pending invitations"""
        return self.users.count() + self.invitations.get_pending().count()

    def check_max_users(self):
        """Could the max users be reduced for cost savings?"""
        if self.plan is None:
            return False
        paid_plan = self.plan.price_per_user > 0
        max_users_high = (
            self.plan.minimum_users < self.max_users
            and self.user_count() < self.max_users
        )
        return paid_plan and max_users_high

    def add_creator(self, user):
        """Add user as the creator of the organization"""
        # add creator to the organization as an admin by default
        self.memberships.create(user=user, admin=True)
        # add the creators email as a receipt recipient by default
        # agency users may not have an email
        if user.email:
            self.receipt_emails.create(email=user.email)

    @mproperty
    def reference_name(self):
        if self.individual:
            return _("Your account")
        return self.name

    # Payment Management

    def customer(self):
        """Retrieve the customer from Stripe or create one if it doesn't exist"""
        customer, _ = self.customers.get_or_create()
        return customer

    def save_card(self, token, user):
        self.payment_failed = False
        self.save()
        self.customer().save_card(token)
        send_cache_invalidations("organization", self.uuid)

        self.change_logs.create(
            user=user,
            reason=ChangeLogReason.credit_card,
            credit_card=self.customer().card_display,
            to_max_users=self.max_users,
        )

    def remove_card(self):
        self.customer().remove_card()
        send_cache_invalidations("organization", self.uuid)

    @mproperty
    def plan(self):
        return self.plans.first()

    @mproperty
    def subscription(self):
        return self.subscriptions.first()

    def create_subscription(self, token, plan, user):
        if token:
            self.save_card(token, user)

        customer = self.customer().stripe_customer
        if not customer.email:
            customer.email = self.email
            customer.save()

        self.subscriptions.start(organization=self, plan=plan)

    def set_subscription(self, token, plan, max_users, user):
        if self.individual:
            max_users = 1
<<<<<<< HEAD
        if token:
            self.save_card(token)
=======
        if token and plan:
            self.save_card(token, user)
>>>>>>> bb402b20

        # store so we can log
        from_plan, from_max_users = (self.plan, self.max_users)

        self.max_users = max_users
        self.save()

        if not self.plan and plan:
            # create a subscription going from no plan to plan
            self.create_subscription(token, plan, user)
        elif self.plan and not plan:
            # cancel a subscription going from plan to no plan
            self.subscription.cancel()
        elif self.plan and plan:
            # modify the subscription
            self.subscription.modify(plan)

        self.change_logs.create(
            user=user,
            reason=ChangeLogReason.updated,
            from_plan=from_plan,
            from_max_users=from_max_users,
            to_plan=plan,
            to_max_users=self.max_users,
        )

    def subscription_cancelled(self):
        """The subsctription was cancelled due to payment failure"""
        self.change_logs.create(
            reason=ChangeLogReason.failed,
            from_plan=self.plan,
            from_max_users=self.max_users,
            to_max_users=self.max_users,
        )
        self.subscription.delete()

    def charge(
        self,
        amount,
        description,
        user,
        fee_amount=0,
        token=None,
        save_card=False,
        metadata=None,
    ):
        """Charge the organization and optionally save their credit card"""
        if save_card:
            self.save_card(token, user)
            token = None
        if metadata is None:
            metadata = {}
        charge = Charge.objects.make_charge(
            self, token, amount, fee_amount, description, metadata
        )
        return charge

    def set_receipt_emails(self, emails):
        new_emails = set(emails)
        old_emails = {r.email for r in self.receipt_emails.all()}
        self.receipt_emails.filter(email__in=old_emails - new_emails).delete()
        ReceiptEmail.objects.bulk_create(
            [ReceiptEmail(organization=self, email=e) for e in new_emails - old_emails]
        )

    def subscribe(self):
        """
        When an organization is first verified, subscribe all previous unverified
        members to the DocumentCloud onboarding journey via MailChimp
        """
        # pylint: disable=import-outside-toplevel
        from squarelet.users.models import User

        users = User.objects.filter(organizations=self).exclude(
            organizations__verified_journalist=True
        )
        subscribe_emails = [u.email for u in users]
        mailchimp_subscribe(subscribe_emails)


class Membership(models.Model):
    """Through table for organization membership"""

    objects = MembershipQuerySet.as_manager()

    user = models.ForeignKey(
        verbose_name=_("user"),
        to="users.User",
        on_delete=models.CASCADE,
        related_name="memberships",
    )
    organization = models.ForeignKey(
        verbose_name=_("organization"),
        to="organizations.Organization",
        on_delete=models.CASCADE,
        related_name="memberships",
    )
    admin = models.BooleanField(
        _("admin"),
        default=False,
        help_text=_("This user has administrative rights for this organization"),
    )

    class Meta:
        unique_together = ("user", "organization")
        ordering = ("user_id",)

    def __str__(self):
        return f"Membership: {self.user} in {self.organization}"

    def save(self, *args, **kwargs):
        with transaction.atomic():
            super().save(*args, **kwargs)
            transaction.on_commit(
                lambda: send_cache_invalidations("user", self.user.uuid)
            )

    def delete(self, *args, **kwargs):
        with transaction.atomic():
            super().delete(*args, **kwargs)
            transaction.on_commit(
                lambda: send_cache_invalidations("user", self.user.uuid)
            )


class Invitation(models.Model):
    """An invitation for a user to join an organization"""

    objects = InvitationQuerySet.as_manager()

    organization = models.ForeignKey(
        verbose_name=_("organization"),
        to="organizations.Organization",
        related_name="invitations",
        on_delete=models.CASCADE,
        help_text=_("The organization this invitation is for"),
    )
    uuid = models.UUIDField(
        _("UUID"),
        default=uuid.uuid4,
        editable=False,
        help_text=_("This UUID serves as a secret token for this invitation in URLs"),
    )
    email = models.EmailField(
        _("email"), help_text=_("The email address to send this invitation to")
    )
    user = models.ForeignKey(
        verbose_name=_("user"),
        to="users.User",
        related_name="invitations",
        on_delete=models.PROTECT,
        blank=True,
        null=True,
        help_text=_(
            "The user this invitation is for.  Used if a user requested an "
            "invitation directly as opposed to an admin inviting them via email."
        ),
    )
    request = models.BooleanField(
        _("request"),
        help_text="Is this a request for an invitation from the user or an invitation "
        "to the user from an admin?",
        default=False,
    )
    created_at = AutoCreatedField(
        _("created at"), help_text=_("When this invitation was created")
    )
    accepted_at = models.DateTimeField(
        _("accepted at"),
        blank=True,
        null=True,
        help_text=_(
            "When this invitation was accepted.  NULL signifies it has not been "
            "accepted yet"
        ),
    )
    rejected_at = models.DateTimeField(
        _("rejected at"),
        blank=True,
        null=True,
        help_text=_(
            "When this invitation was rejected.  NULL signifies it has not been "
            "rejected yet"
        ),
    )

    class Meta:
        ordering = ("created_at",)

    def __str__(self):
        return f"Invitation: {self.uuid}"

    def send(self, source=None):

        # default source to "muckrock" in case this is called without a value
        if source is None:
            source = "muckrock"

        if self.request:
            send_mail(
                subject=_(f"{self.user} has requested to join {self.organization}"),
                template="organizations/email/join_request.html",
                organization=self.organization,
                organization_to=ORG_TO_ADMINS,
                source=source,
                extra_context={"joiner": self.user},
            )
        else:
            send_mail(
                subject=_(f"Invitation to join {self.organization.name}"),
                template="organizations/email/invitation.html",
                to=[self.email],
                source=source,
                extra_context={"invitation": self},
            )

    @transaction.atomic
    def accept(self, user=None):
        """Accept the invitation"""
        if self.user is None and user is None:
            raise ValueError(
                "Must give a user when accepting if invitation has no user"
            )
        if self.accepted_at or self.rejected_at:
            raise ValueError("This invitation has already been closed")
        if self.user is None:
            self.user = user
        self.accepted_at = timezone.now()
        self.save()
        if (
            self.organization.verified_journalist
            and not self.user.verified_journalist()
        ):
            mailchimp_subscribe([self.user.email])
        if not self.organization.has_member(self.user):
            Membership.objects.create(organization=self.organization, user=self.user)

    def reject(self):
        """Reject or revoke the invitation"""
        if self.accepted_at or self.rejected_at:
            raise ValueError("This invitation has already been closed")
        self.rejected_at = timezone.now()
        self.save()

    def get_name(self):
        """Returns the name or email if no name is set"""
        if self.user is not None and self.user.name:
            return self.user.name
        else:
            return self.email


class ReceiptEmail(models.Model):
    """An email address to send receipts to"""

    organization = models.ForeignKey(
        verbose_name=_("organization"),
        to="organizations.Organization",
        related_name="receipt_emails",
        on_delete=models.CASCADE,
        help_text=_("The organization this receipt email corresponds to"),
    )
    email = models.EmailField(
        _("email"),
        help_text=_("The email address to send the receipt to"),
        db_collation="case_insensitive",
    )
    failed = models.BooleanField(
        _("failed"),
        default=False,
        help_text=_("Has sending to this email address failed?"),
    )

    class Meta:
        unique_together = ("organization", "email")

    def __str__(self):
        return f"Receipt Email: <{self.email}>"


class OrganizationChangeLog(models.Model):
    """Track important changes to organizations"""

    created_at = AutoCreatedField(
        _("created at"), help_text=_("When the organization was changed")
    )

    organization = models.ForeignKey(
        verbose_name=_("organization"),
        to="organizations.Organization",
        on_delete=models.CASCADE,
        related_name="change_logs",
        help_text=_("The organization which changed"),
    )
    user = models.ForeignKey(
        verbose_name=_("user"),
        to="users.User",
        related_name="change_logs",
        on_delete=models.PROTECT,
        blank=True,
        null=True,
        help_text=_("The user who changed the organization"),
    )
    reason = models.PositiveSmallIntegerField(
        _("reason"),
        choices=ChangeLogReason.choices,
        help_text=_("Which category of change occurred"),
    )

    from_plan = models.ForeignKey(
        verbose_name=_("from plan"),
        to="organizations.Plan",
        on_delete=models.PROTECT,
        related_name="+",
        blank=True,
        null=True,
        help_text=_("The organization's plan before the change occurred"),
    )
    from_next_plan = models.ForeignKey(
        verbose_name=_("from next plan"),
        to="organizations.Plan",
        on_delete=models.PROTECT,
        related_name="+",
        blank=True,
        null=True,
        help_text=_("The organization's next_plan before the change occurred"),
    )
    from_max_users = models.IntegerField(
        _("maximum users"),
        blank=True,
        null=True,
        help_text=_("The organization's max_users before the change occurred"),
    )

    to_plan = models.ForeignKey(
        verbose_name=_("to plan"),
        to="organizations.Plan",
        on_delete=models.PROTECT,
        related_name="+",
        blank=True,
        null=True,
        help_text=_("The organization's plan after the change occurred"),
    )
    to_next_plan = models.ForeignKey(
        verbose_name=_("to next plan"),
        to="organizations.Plan",
        on_delete=models.PROTECT,
        related_name="+",
        blank=True,
        null=True,
        help_text=_("The organization's plan after the change occurred"),
    )
    to_max_users = models.IntegerField(
        _("maximum users"),
        help_text=_("The organization's max_users after the change occurred"),
    )
    credit_card = models.CharField(
        _("credit card"),
        max_length=255,
        default="",
        help_text=_("The updated credit card number"),
    )

    def describe(self):
        """A description of the change for digest emails"""
        if self.reason == ChangeLogReason.created:
            return (
                f"Created: {self.organization.name} - "
                f"Plan: {self.to_plan} with {self.to_max_users} users"
            )
        elif self.reason == ChangeLogReason.updated:
            return (
                f"Updated: {self.organization.name} - "
                f"From: Plan {self.from_plan} with {self.from_max_users} users - "
                f"To: Plan {self.to_plan} with {self.to_max_users} users"
            )
        elif self.reason == ChangeLogReason.failed:
            return (
                f"Payment Failed: {self.organization.name} - "
                f"Plan: {self.from_plan} with {self.from_max_users} users"
            )
        return "Other reason"


class OrganizationType(models.Model):
    """A broad type an organization may be classified as"""

    name = models.CharField(
        _("name"), max_length=255, help_text=_("The name of the organization type")
    )

    def __str__(self):
        return self.name


class OrganizationSubtype(models.Model):
    """A specific type an organization may be classified as"""

    name = models.CharField(
        _("name"), max_length=255, help_text=_("The name of the organization subtype")
    )
    type = models.ForeignKey(
        verbose_name=_("type"),
        to="organizations.OrganizationType",
        on_delete=models.PROTECT,
        related_name="subtypes",
        help_text=_("The parent type for this subtype"),
    )

    def __str__(self):
        return self.name


class OrganizationUrl(models.Model):
    """URLs associated with an organization"""

    organization = models.ForeignKey(
        verbose_name=_("organization"),
        to="organizations.Organization",
        on_delete=models.CASCADE,
        related_name="urls",
        help_text=_("The organization to associate the URL with"),
    )
    url = models.URLField(_("url"))


class OrganizationEmailDomain(models.Model):
    """Email Domains associated with an organization"""

    organization = models.ForeignKey(
        verbose_name=_("organization"),
        to="organizations.Organization",
        on_delete=models.CASCADE,
        related_name="domains",
        help_text=_("The organization to associate the email domain with"),
    )
    domain = models.CharField(_("domain"), max_length=255)<|MERGE_RESOLUTION|>--- conflicted
+++ resolved
@@ -350,13 +350,8 @@
     def set_subscription(self, token, plan, max_users, user):
         if self.individual:
             max_users = 1
-<<<<<<< HEAD
         if token:
-            self.save_card(token)
-=======
-        if token and plan:
             self.save_card(token, user)
->>>>>>> bb402b20
 
         # store so we can log
         from_plan, from_max_users = (self.plan, self.max_users)
