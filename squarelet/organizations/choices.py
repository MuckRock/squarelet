# Django
from django.utils.translation import gettext_lazy as _

# Third Party
from djchoices import ChoiceItem, DjangoChoices


class ChangeLogReason(DjangoChoices):
    created = ChoiceItem(0, _("Created"))
<<<<<<< HEAD
    updated = ChoiceItem(0, _("Updated"))
    failed = ChoiceItem(0, _("Failed"))
=======
    updated = ChoiceItem(1, _("Updated"))
    failed = ChoiceItem(2, _("Failed"))
>>>>>>> 60979176
<|MERGE_RESOLUTION|>--- conflicted
+++ resolved
@@ -7,10 +7,5 @@
 
 class ChangeLogReason(DjangoChoices):
     created = ChoiceItem(0, _("Created"))
-<<<<<<< HEAD
-    updated = ChoiceItem(0, _("Updated"))
-    failed = ChoiceItem(0, _("Failed"))
-=======
     updated = ChoiceItem(1, _("Updated"))
-    failed = ChoiceItem(2, _("Failed"))
->>>>>>> 60979176
+    failed = ChoiceItem(2, _("Failed"))