--- conflicted
+++ resolved
@@ -23,10 +23,7 @@
 # Squarelet
 from squarelet.core.fields import AutoCreatedField, AutoLastModifiedField
 from squarelet.core.mail import ORG_TO_RECEIPTS, send_mail
-<<<<<<< HEAD
-=======
 from squarelet.core.mixins import AvatarMixin
->>>>>>> 12ec74eb
 from squarelet.oidc.middleware import send_cache_invalidations
 
 # Local
@@ -47,10 +44,7 @@
 
     id = models.UUIDField(primary_key=True, default=uuid.uuid4, editable=False)
 
-<<<<<<< HEAD
-=======
     # XXX names need to be non-unique
->>>>>>> 12ec74eb
     name = CICharField(_("name"), max_length=255, unique=True)
     slug = AutoSlugField(_("slug"), populate_from="name", unique=True)
     created_at = AutoCreatedField(_("created at"))
@@ -91,15 +85,6 @@
 
     # stripe
     customer_id = models.CharField(
-<<<<<<< HEAD
-        _("customer id"), max_length=255, unique=True, blank=True
-    )
-    subscription_id = models.CharField(
-        _("subscription id"), max_length=255, unique=True, blank=True
-    )
-    payment_failed = models.BooleanField(_("payment failed"), default=False)
-
-=======
         _("customer id"), max_length=255, unique=True, blank=True, null=True
     )
     subscription_id = models.CharField(
@@ -109,7 +94,6 @@
 
     default_avatar = static("images/avatars/organization.png")
 
->>>>>>> 12ec74eb
     class Meta:
         ordering = ("slug",)
 
@@ -157,22 +141,9 @@
         # add creator to the organization as an admin by default
         self.memberships.create(user=user, admin=True)
         # add the creators email as a receipt recipient by default
-<<<<<<< HEAD
-        self.receipt_emails.create(email=user.email)
-
-    @property
-    def avatar_url(self):
-        if self.avatar and self.avatar.url.startswith("http"):
-            return self.avatar.url
-        elif self.avatar:
-            return f"{settings.SQUARELET_URL}{self.avatar.url}"
-        else:
-            return DEFAULT_AVATAR
-=======
         # agency users may not have an email
         if user.email:
             self.receipt_emails.create(email=user.email)
->>>>>>> 12ec74eb
 
     # Payment Management
     @mproperty
@@ -370,11 +341,7 @@
 
     objects = PlanQuerySet.as_manager()
 
-<<<<<<< HEAD
-    name = models.CharField(_("name"), max_length=255, unique=True)
-=======
     name = models.CharField(_("name"), max_length=255)
->>>>>>> 12ec74eb
     slug = AutoSlugField(_("slug"), populate_from="name", unique=True)
 
     minimum_users = models.PositiveSmallIntegerField(_("minimum users"), default=1)
@@ -400,8 +367,6 @@
         help_text=_("Is this plan usable for non-individual organizations?"),
     )
 
-<<<<<<< HEAD
-=======
     private_organizations = models.ManyToManyField(
         "organizations.Organization",
         related_name="private_plans",
@@ -410,7 +375,6 @@
         ),
     )
 
->>>>>>> 12ec74eb
     def __str__(self):
         return self.name
 
@@ -558,7 +522,7 @@
         on_delete=models.CASCADE,
     )
     email = CIEmailField(_("email"))
-<<<<<<< HEAD
+    failed = models.BooleanField(_("failed"), default=False)
 
     class Meta:
         unique_together = ("organization", "email")
@@ -586,36 +550,6 @@
         ordering = ("-created_at",)
 
     def __str__(self):
-=======
-    failed = models.BooleanField(_("failed"), default=False)
-
-    class Meta:
-        unique_together = ("organization", "email")
-
-    def __str__(self):
-        return "Receipt Email: <%s>" % self.email
-
-
-class Charge(models.Model):
-    """A payment charged to an organization through Stripe"""
-
-    amount = models.PositiveSmallIntegerField(
-        _("amount"), help_text=_("Amount in cents")
-    )
-    organization = models.ForeignKey(
-        "organizations.Organization", related_name="charges", on_delete=models.PROTECT
-    )
-    created_at = models.DateTimeField(_("created at"))
-    charge_id = models.CharField(_("charge_id"), max_length=255, unique=True)
-
-    # type & quantity ??
-    description = models.CharField(_("description"), max_length=255)
-
-    class Meta:
-        ordering = ("-created_at",)
-
-    def __str__(self):
->>>>>>> 12ec74eb
         return f"${self.amount / 100:.2f} charge to {self.organization.name}"
 
     def get_absolute_url(self):
