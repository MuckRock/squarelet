<<<<<<< HEAD
{# required css: css/team_list_item.css #}
{% load static %}
=======
{# required css: css/invites.css #}
{% load static i18n %}
>>>>>>> ed15699c
{% with count=organization.memberships.count avatar=organization.avatar %}
<div class="team">
    {% if avatar %}
    <a class="org-avatar" href="{% url "organizations:detail" slug=organization.slug %}">
      <img src="{{ avatar.url }}" />
    </a>
    {% else %}
    <a class="org-avatar" href="{% url "organizations:detail" slug=organization.slug %}">
      {% include 'core/component/people.svg' %}
    </a>
    {% endif %}
    <div class="info">
        <h4>
            <a href="{% url "organizations:detail" slug=organization.slug %}">{{ organization.name }}</a>
        </h4>
        <div class="status">
            {% if organization.verified_journalist %}
            <div class="badge green">
                <img src="{% static "icons/verified.svg" %}">
                {% trans "Verified" %}
            </div>
            {% else %}
            <div class="badge">
                <img src="{% static "icons/unverified.svg" %}">
                {% trans "Unverified" %}
            </div>
            <span class="membership">{{ count }} member{{ count|pluralize }}</span>
            {% endif %}
        </div>
    </div>
</div>
{% endwith %}<|MERGE_RESOLUTION|>--- conflicted
+++ resolved
@@ -1,10 +1,5 @@
-<<<<<<< HEAD
 {# required css: css/team_list_item.css #}
 {% load static %}
-=======
-{# required css: css/invites.css #}
-{% load static i18n %}
->>>>>>> ed15699c
 {% with count=organization.memberships.count avatar=organization.avatar %}
 <div class="team">
     {% if avatar %}
