{% extends "base.html" %}
{% load markdown static i18n %}

{% block title %}Knight Election Hub{% endblock %}

{% block content %}
<div class="_cls-erh--container _cls-erh--resourcePage">
  <header class="_cls-erh--header">
    <a href="{% url 'erh_landing' %}" class="_cls-button _cls-button--large _cls-button--outline">
      &larr; Back to Catalog
    </a>
    <a href="{% url 'erh_landing' %}" class="_cls-nostyle _cls-erh--home">
      {% include "core/component/erh/logo.html" %}
    </a>
    <a href="{% url 'erh_about' %}" class="_cls-button _cls-button--large _cls-button--outline">
      About the Hub
    </a>
  </header>
  <main class="_cls-erh--resourceBody">
    <header class="_cls-erh--resourceHeader">
      <img class="_cls-erh--resourceLogo" src="{{resource.logo.0.thumbnails.large.url}}" />
      <div class="_cls-erh--resourceDetail">
        <h1 class="_cls-erh--resourceName">{{resource.name}}</h3>
        <a href="{% url 'erh_landing' %}?provider={{resource.provider_id.0}}" class="_cls-erh--resourceProvider">{{resource.provider_name.0}}</a>
      </div>
      <div class="_cls-erh--resourceActions">
<<<<<<< HEAD
        <a class="_cls-button _cls-button--xlarge plausible-event-name=KEH+Resource+Access" id="accessResource" href="{% firstof resource.accessUrl resource.homepageUrl %}" target="_blank">{{access_text}}</a>
=======
        {% if resource.cost == "Free" or can_access_hub %}
        <a class="_cls-button _cls-button--xlarge" id="accessResource" href="{% firstof resource.accessUrl resource.homepageUrl %}" target="_blank">{{access_text}}</a>
        {% else %}
          <div>
            {% if request.user.is_authenticated %}
            {% if group_orgs.exists %}
            {% url 'users:detail' request.user.username as user_account_url %}
            {% url 'organizations:detail' group_orgs.first.slug as organization_account_url %}
            <a href="https://airtable.com/app93Yt5cwdVWTnqn/pagGarPPmVmWpU6d5/form?prefill_MR+User+Email={{request.user.email | iriencode}}&prefill_MR+User+Name={{request.user.safe_name|iriencode}}&prefill_MR+User+Account+URL={{ user_account_url | urlencode }}&prefill_MR+Organization+Name={{group_orgs.first.name}}&prefill_MR+Organization+Account+URL={{ organization_account_url | urlencode }}"
              class="_cls-button _cls-button--xlarge">Apply to join the hub</a>
            <p>It looks like you’re currently a member of <a
              href="{{organization_account_url}}">{{group_orgs.first.name}}</a>. You will need to apply for access before <a
              href="{{organization_account_url}}">{{group_orgs.first.name}}</a> can access the Knight Election Hub.</p>
            {% else %}
            <p class=".cls-erh--flex100"><a class="_cls-button" href="{% url 'organizations:list' %}">Find your
                organization</a> <span class="_cls-or">or</span> <a class="_cls-button"
                href="{% url 'organizations:create' %}">create an organization</a></p>
            <p>You need to belong to an eligible organization to access the Knight Election Hub. </p>
            {% endif %}
            {% else %}
            <a title="{% trans 'Sign Up' %}" class="_cls-button _cls-button--xlarge"
              href="{% url 'account_signup' %}?intent={% firstof request.GET.intent 'squarelet' %}">
              {% trans "Sign Up" %}
            </a>
            <a title="{% trans 'Sign In' %}" class="_cls-button _cls-button--xlarge" href="{% url 'account_login' %}">
              {% trans "Sign In" %}
            </a>
            <p>You will need to create a MuckRock account to access the Knight Election Hub</p>
            {% endif %}
          </div>
        {% endif %}
>>>>>>> 6448e29c
      </div>
    </header>
    {% if resource.screenshots %}
    {% if resource.screenshots|length > 1 %}
      <div class="_cls-erh--resourceScreenshots">
        {% for screenshot in resource.screenshots %}
        <img src="{{screenshot.thumbnails.large.url}}" class="_cls-erh--resourceScreenshot" />
        {% endfor %}
      </div>
      {% else %}
      <img src="{{resource.screenshots.0.thumbnails.large.url}}" class="_cls-erh--resourceScreenshot _cls-erh--resourceScreenshot--single" />
    {% endif %}
    {% endif %}
    <div class="_cls-erh--resourceDescription">
    {% if resource.longDescription %}
    {{ resource.longDescription|markdown }}
    {% elif resource.shortDescription %}
    <p>{{resource.shortDescription}}</p>
    {% else %}
    {% endif %}
    </div>
    <footer>
      <ul class="_cls-erh--resourceCategories">
        {% for category in resource.category %}
          <li>
            {% if settings.ERH_SEARCH_ENABLED %}
              <a class="_cls-button _cls-button--small _cls-button--outline" href="{% url 'erh_landing' %}?category={{category|urlencode}}">{{category}}</a>
            {% else %}
              <span class="_cls-button _cls-button--small _cls-button--outline">
                {{category}}
              </span>
            {% endif %}
          </li>
        {% endfor %}
      </ul>
    </footer>
  </main>
  <div class="_cls-erh--backdrop"><img src="{% static 'icons/erh.svg' %}" /></div>
</div>
{% endblock %}<|MERGE_RESOLUTION|>--- conflicted
+++ resolved
@@ -24,11 +24,8 @@
         <a href="{% url 'erh_landing' %}?provider={{resource.provider_id.0}}" class="_cls-erh--resourceProvider">{{resource.provider_name.0}}</a>
       </div>
       <div class="_cls-erh--resourceActions">
-<<<<<<< HEAD
+        {% if resource.cost == "Free" or can_access_hub %}
         <a class="_cls-button _cls-button--xlarge plausible-event-name=KEH+Resource+Access" id="accessResource" href="{% firstof resource.accessUrl resource.homepageUrl %}" target="_blank">{{access_text}}</a>
-=======
-        {% if resource.cost == "Free" or can_access_hub %}
-        <a class="_cls-button _cls-button--xlarge" id="accessResource" href="{% firstof resource.accessUrl resource.homepageUrl %}" target="_blank">{{access_text}}</a>
         {% else %}
           <div>
             {% if request.user.is_authenticated %}
@@ -58,7 +55,6 @@
             {% endif %}
           </div>
         {% endif %}
->>>>>>> 6448e29c
       </div>
     </header>
     {% if resource.screenshots %}
