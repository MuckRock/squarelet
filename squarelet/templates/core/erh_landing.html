--- conflicted
+++ resolved
@@ -202,13 +202,7 @@
         <!-- END MAILCHIMP -->
       </div>
     </div>
-<<<<<<< HEAD
-    <div class="_cls-erh--backdrop"><img src="{% static 'icons/erh.svg' %}" /></div>
-  </div>
-{% endblock %}
-=======
   {% endif %}
   <div class="_cls-erh--backdrop"><img src="{% static 'icons/erh.svg' %}" /></div>
 </div>
-{% endblock %}
->>>>>>> 19b240f2
+{% endblock %}