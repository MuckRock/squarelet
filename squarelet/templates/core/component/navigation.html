--- conflicted
+++ resolved
@@ -17,12 +17,8 @@
         <a href="{% url 'erh_landing' %}" class="_cls-navItem">
           <img src="{% static 'icons/erh.svg' %}">
           Knight Election Hub
-<<<<<<< HEAD
-        </a> -->
-=======
         </a>
         {% endif %}
->>>>>>> 19b240f2
         <a href="{% url 'organizations:list' %}" class="_cls-navItem">
           <img src="{% static 'icons/org.svg' %}">
           Organizations
