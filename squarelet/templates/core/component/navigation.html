--- conflicted
+++ resolved
@@ -15,13 +15,8 @@
       <nav class="_cls-navItems _cls-domainItems">
         <!-- <a href="/erh" class="_cls-navItem">
           <img src="{% static 'icons/erh.svg' %}">
-<<<<<<< HEAD
           Knight Election Hub
-        </a>
-=======
-          Election Resources
         </a> -->
->>>>>>> e231ea32
         <a href="{% url 'organizations:list' %}" class="_cls-navItem">
           <img src="{% static 'icons/org.svg' %}">
           Organizations
