{% load static i18n compress%}<!DOCTYPE html>
{% load hijack_tags %}
<html lang="en">
  <head>
    <meta charset="utf-8">
    <meta http-equiv="x-ua-compatible" content="ie=edge">
    <title>{% block title %}MuckRock accounts{% endblock title %}</title>
    <meta name="viewport" content="width=device-width, initial-scale=1.0">
    <meta name="description" content="">
    <meta name="author" content="">

    <!-- HTML5 shim, for IE6-8 support of HTML5 elements -->
    <!--[if lt IE 9]>
      <script src="https://cdnjs.cloudflare.com/ajax/libs/html5shiv/3.7.3/html5shiv.min.js"></script>
    <![endif]-->

    <link rel="apple-touch-icon" sizes="180x180" href="{% static 'images/favicons/apple-touch-icon.png' %}">
    <link rel="icon" type="image/png" sizes="32x32" href="{% static 'images/favicons/favicon-32x32.png' %}">
    <link rel="icon" type="image/png" sizes="16x16" href="{% static 'images/favicons/favicon-16x16.png' %}">
    <link rel="manifest" href="{% static 'images/favicons/site.webmanifest' %}">
    <link rel="mask-icon" href="{% static 'images/favicons/safari-pinned-tab.svg' %}" color="#168ee5">
    <link rel="shortcut icon" href="{% static 'images/favicons/favicon.ico' %}">
    <meta name="msapplication-TileColor" content="#da532c">
    <meta name="msapplication-config" content="{% static 'images/favicons/browserconfig.xml' %}">
    <meta name="theme-color" content="#ffffff">

    <link href="{% static 'css/main.css' %}" rel="stylesheet">
    <link href="{% static 'css/project.css' %}" rel="stylesheet">
<<<<<<< HEAD
=======
    <link href="{% static 'hijack/hijack-styles.css' %}" rel="stylesheet">
>>>>>>> 12ec74eb
    {% block css %}
      <!-- Your stuff: Third-party CSS libraries go here -->
      {% compress css %}
        <!-- This file stores project-specific CSS -->

      {% endcompress %}
    {% endblock %}

  </head>

  <body>

<<<<<<< HEAD
=======
    {% hijack_notification %}

>>>>>>> 12ec74eb
    <div class="_cls-heading">
      <div class="_cls-headingContent">
        <a href="{% url 'home' %}">
          <span class="_cls-mainLogo">
<<<<<<< HEAD
            <img src="/static/assets/muckrock_accounts.svg">
=======
            <img src="{% static 'assets/muckrock_accounts.svg' %}">
>>>>>>> 12ec74eb
          </span>
        </a>
        <nav>
          <ul>
            <li>
<<<<<<< HEAD
              <a href="{% url 'organizations:list' %}">{% trans "Organizations" %}</a>
=======
              <a href="{{ settings.MUCKROCK_URL }}">
                <div class="_cls-serviceIcon">
                  <img src="{% static 'assets/muckrock.svg' %}">
                </div>
                <div class="_cls-serviceInfo">
                  <div class="_cls-serviceName">
                    {% trans 'MuckRock' %}
                  </div>
                </div>
              </a>
            </li>
            <li>
              <a href="{{ settings.DOCCLOUD_URL }}">
                <div class="_cls-serviceIcon">
                  <img src="{% static 'assets/documentcloud.svg' %}">
                </div>
                <div class="_cls-serviceInfo">
                  <div class="_cls-serviceName">
                    {% trans 'DocumentCloud' %}
                  </div>
                </div>
              </a>
            </li>
            <li>
              <a href="{{ settings.FOIAMACHINE_URL }}">
                <div class="_cls-serviceIcon">
                  <img src="{% static 'assets/foiamachine.svg' %}">
                </div>
                <div class="_cls-serviceInfo">
                  <div class="_cls-serviceName">
                    {% trans 'FOIA Machine' %}
                  </div>
                </div>
              </a>
>>>>>>> 12ec74eb
            </li>
            {% comment %}
            <li>
              <div class="_cls-serviceIcon">
                <img src="{% static 'assets/quackbot.svg' %}">
              </div>
              <div class="_cls-serviceInfo">
                <div class="_cls-serviceName">
                  {% trans 'Quackbot' %}
                </div>
              </div>
            </li>
            {% endcomment %}
            {% if request.user.is_authenticated %}
              <li>
<<<<<<< HEAD
                {# URL provided by django-allauth/account/urls.py #}
                <a href="{% url 'users:detail' request.user.username  %}">{% trans "My Profile" %}</a>
              </li>
              <li>
                {# URL provided by django-allauth/account/urls.py #}
                <a href="{% url 'account_logout' %}">{% trans "Sign Out" %}</a>
              </li>
            {% else %}
              <li>
                <a id="sign-up-link" href="{% url 'select_plan' %}">{% trans "Sign Up" %}</a>
              </li>
              <li>
                {# URL provided by django-allauth/account/urls.py #}
                <a id="log-in-link" href="{% url 'account_login' %}">{% trans "Sign In" %}</a>
=======
                <a href="{% url 'account_logout' %}">{% trans "Sign Out" %}</a>
              </li>
            {% endif %}
            {% if request.user.is_staff %}
              <li>
                {% if admin_link %}
                  <a href="{{ admin_link }}">{% trans "Admin" %}</a>
                {% else %}
                  <a href="{% url 'admin:index' %}">{% trans "Admin" %}</a>
                {% endif %}
>>>>>>> 12ec74eb
              </li>
            {% endif %}
          </ul>
        </nav>
      </div>
    </div>

    <div class="_cls-main">

      {% if payment_failed_organizations %}
          <div class="_cls-alert">
            <div class="alert-error">
              <span class="_cls-alertIcon">⚠</span>
              <span class="_cls-middleAlign">
                A recent charge made to your credit card has failed.
                {% for organization in payment_failed_organizations %}
                  <p>
                    {% if organization.individual %}
                      <a href="{% url "users:payment" %}">Update your billing info.</a>
                    {% else %}
                      <a href="{% url "organizations:update" slug=organization.slug %}">
                        Update the billing info for {{ organization.name }}.
                      </a>
                    {% endif %}
                  </p>
                {% endfor %}
              </span>
            </div>
          </div>
      {% endif %}
<<<<<<< HEAD
=======
      {% if request.user.email_failed %}
          <div class="_cls-alert">
            <div class="alert-error">
              <span class="_cls-alertIcon">⚠</span>
              <span class="_cls-middleAlign">
                We received an error trying to email you, please
                <a href="{% url "account_email" %}">update your email.</a>
              </span>
            </div>
          </div>
      {% endif %}
>>>>>>> 12ec74eb

      {% if messages %}
        {% for message in messages %}
          <div class="_cls-alert">
            <div class="{% if message.tags %}alert-{{ message.tags }}{% endif %}">
              <span class="_cls-alertIcon">✓</span>
              <span class="_cls-middleAlign">{{ message }}</span>
              <span
                class="_cls-close"
                onclick="event.target.parentElement.classList.add('_cls-dismiss')"
              >
                Dismiss
              </span>
            </div>
          </div>
        {% endfor %}
      {% endif %}

      {% block content %}
        <div class="_cls-content">
          <h1>Welcome to MuckRock Accounts</h1>
        </div>
      {% endblock content %}

    </div> <!-- /container -->

    {% block modal %}{% endblock modal %}

    <!-- Le javascript
      ================================================== -->
      <!-- Placed at the end of the document so the pages load faster -->
      {% block javascript %}

        <!-- Your stuff: Third-party javascript libraries go here -->
        <script src="https://js.stripe.com/v3/"></script>

        {% block extra_javascript %}{% endblock extra_javascript %}

        <!-- place project specific Javascript in this file -->
        {% compress js %}
           <script src="{% static 'js/autocomplete.js' %}"></script> 
           <script src="{% static 'js/stripe.js' %}"></script> 
        {% endcompress %}

      {% endblock javascript %}
  </body>
</html>
<|MERGE_RESOLUTION|>--- conflicted
+++ resolved
@@ -26,10 +26,7 @@
 
     <link href="{% static 'css/main.css' %}" rel="stylesheet">
     <link href="{% static 'css/project.css' %}" rel="stylesheet">
-<<<<<<< HEAD
-=======
     <link href="{% static 'hijack/hijack-styles.css' %}" rel="stylesheet">
->>>>>>> 12ec74eb
     {% block css %}
       <!-- Your stuff: Third-party CSS libraries go here -->
       {% compress css %}
@@ -42,28 +39,18 @@
 
   <body>
 
-<<<<<<< HEAD
-=======
     {% hijack_notification %}
 
->>>>>>> 12ec74eb
     <div class="_cls-heading">
       <div class="_cls-headingContent">
         <a href="{% url 'home' %}">
           <span class="_cls-mainLogo">
-<<<<<<< HEAD
-            <img src="/static/assets/muckrock_accounts.svg">
-=======
             <img src="{% static 'assets/muckrock_accounts.svg' %}">
->>>>>>> 12ec74eb
           </span>
         </a>
         <nav>
           <ul>
             <li>
-<<<<<<< HEAD
-              <a href="{% url 'organizations:list' %}">{% trans "Organizations" %}</a>
-=======
               <a href="{{ settings.MUCKROCK_URL }}">
                 <div class="_cls-serviceIcon">
                   <img src="{% static 'assets/muckrock.svg' %}">
@@ -98,7 +85,6 @@
                   </div>
                 </div>
               </a>
->>>>>>> 12ec74eb
             </li>
             {% comment %}
             <li>
@@ -114,22 +100,6 @@
             {% endcomment %}
             {% if request.user.is_authenticated %}
               <li>
-<<<<<<< HEAD
-                {# URL provided by django-allauth/account/urls.py #}
-                <a href="{% url 'users:detail' request.user.username  %}">{% trans "My Profile" %}</a>
-              </li>
-              <li>
-                {# URL provided by django-allauth/account/urls.py #}
-                <a href="{% url 'account_logout' %}">{% trans "Sign Out" %}</a>
-              </li>
-            {% else %}
-              <li>
-                <a id="sign-up-link" href="{% url 'select_plan' %}">{% trans "Sign Up" %}</a>
-              </li>
-              <li>
-                {# URL provided by django-allauth/account/urls.py #}
-                <a id="log-in-link" href="{% url 'account_login' %}">{% trans "Sign In" %}</a>
-=======
                 <a href="{% url 'account_logout' %}">{% trans "Sign Out" %}</a>
               </li>
             {% endif %}
@@ -140,7 +110,6 @@
                 {% else %}
                   <a href="{% url 'admin:index' %}">{% trans "Admin" %}</a>
                 {% endif %}
->>>>>>> 12ec74eb
               </li>
             {% endif %}
           </ul>
@@ -171,8 +140,6 @@
             </div>
           </div>
       {% endif %}
-<<<<<<< HEAD
-=======
       {% if request.user.email_failed %}
           <div class="_cls-alert">
             <div class="alert-error">
@@ -184,7 +151,6 @@
             </div>
           </div>
       {% endif %}
->>>>>>> 12ec74eb
 
       {% if messages %}
         {% for message in messages %}
