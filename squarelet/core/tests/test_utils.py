--- conflicted
+++ resolved
@@ -12,17 +12,11 @@
 
 # Squarelet
 from squarelet.core.utils import (
-<<<<<<< HEAD
+    create_zendesk_ticket,
     file_path,
     get_redirect_url,
     mailchimp_journey,
     pluralize,
-=======
-    create_zendesk_ticket,
-    file_path,
-    get_redirect_url,
-    mailchimp_journey,
->>>>>>> 33d1ce6e
 )
 
 
