# Django
from django.conf import settings
from django.core.cache import cache
from django.db.models import Q
from django.http.response import Http404
<<<<<<< HEAD
from django.shortcuts import redirect
=======
>>>>>>> a2b29de9
from django.urls import reverse
from django.views.generic.base import RedirectView, TemplateView

# Third Party
from pyairtable import Api as AirtableApi

# Squarelet
from squarelet.core.models import Provider, Resource
<<<<<<< HEAD

AIRTABLE_CACHE_TTL = 30  # 30 seconds -- increase after launch
=======
>>>>>>> a2b29de9


class HomeView(RedirectView):
    permanent = False

    def get_redirect_url(self, *args, **kwargs):
        if self.request.user.is_authenticated:
            return reverse(
                "users:detail", kwargs={"username": self.request.user.username}
            )
        else:
            return reverse("select_plan")


class ERHLandingView(TemplateView):

    template_name = "core/erh_landing.html"

    def create_search_formula(self, query=None, category=None, provider=None):
        params = []
        if settings.ENV == "prod":
<<<<<<< HEAD
            status = '{Status} = "Approved"'
=======
            status = '{Status} = "Accepted"'
>>>>>>> a2b29de9
            show = '{Show?} = "Ready"'
            params += [f"AND({status}, {show})"]
        if query:
            search_fields = [
                f'SEARCH(LOWER("{query}"), LOWER({{Name}}))',
                f'SEARCH(LOWER("{query}"), LOWER({{Short Description}}))',
                f'SEARCH(LOWER("{query}"), LOWER({{Category}}))',
            ]
            params += [f"OR({', '.join(search_fields)})"]
        if category:
            params += [f'FIND("{category}", {{Category}})']
        if provider:
            params += [f'FIND("{provider}", {{Provider ID}})']
        formula = f"AND({', '.join(params)})"
        return formula

    def get_all_resources(self):
        resources = cache.get("erh_resources")
        if not resources:
            print("Cache miss. Fetching resources…")
            resources = Resource.all(formula=self.create_search_formula())
<<<<<<< HEAD
            cache.set("erh_resources", resources, AIRTABLE_CACHE_TTL)
=======
            cache.set("erh_resources", resources, settings.AIRTABLE_CACHE_TTL)
>>>>>>> a2b29de9
        return resources

    def get_all_providers(self):
        providers = cache.get("erh_providers")
        if not providers:
            print("Cache miss. Fetching providers…")
            providers = Provider.all()
<<<<<<< HEAD
            cache.set("erh_providers", providers, AIRTABLE_CACHE_TTL)
=======
            cache.set("erh_providers", providers, settings.AIRTABLE_CACHE_TTL)
>>>>>>> a2b29de9
        return providers

    def get_all_categories(self):
        categories = cache.get("erh_categories")
        if not categories:
            print("Cache miss. Fetching categories…")
            api = AirtableApi(settings.AIRTABLE_ACCESS_TOKEN)
            base = api.base(settings.AIRTABLE_ERH_BASE_ID)
            table_schema = base.table("Resources").schema()
            categories = table_schema.field("flds89Q9yTw7KGQTe")
<<<<<<< HEAD
            cache.set("erh_categories", categories, AIRTABLE_CACHE_TTL)
=======
            cache.set("erh_categories", categories, settings.AIRTABLE_CACHE_TTL)
>>>>>>> a2b29de9
        return categories.options.choices

    def resources_by_category(self, resources):
        """Maps the listed resources into a record keyed by category"""
        categories = self.get_all_categories()
        category_list = {}
        for category in categories:
            category_resources = [
                resource
                for resource in resources
                if (category.name in resource.category)
            ]
            if category_resources:
                category_list[category.name] = category_resources
        return category_list

    def get_context_data(self, **kwargs):
        context = super().get_context_data()
        if self.request.user.is_authenticated:
<<<<<<< HEAD
            context["can_access_hub"] = (
                self.request.user.is_hub_eligible() and settings.ERH_CATALOG_ENABLED
            )
=======
            context["can_access_hub"] = self.request.user.is_hub_eligible()
>>>>>>> a2b29de9
            context["eligible_orgs"] = self.request.user.organizations.filter(
                Q(individual=False)
                & (
                    Q(hub_eligible=True)
                    | Q(groups__hub_eligible=True)
                    | Q(parent__hub_eligible=True)
                )
            )
            context["group_orgs"] = self.request.user.organizations.filter(
                individual=False
            )
<<<<<<< HEAD
            if self.request.user.is_hub_eligible() and settings.ERH_CATALOG_ENABLED:
                # handle searching of resources
                if settings.ERH_SEARCH_ENABLED:
                    query = self.request.GET.get("query")
                    category = self.request.GET.get("category")
                    provider = self.request.GET.get("provider")
                    if query or category or provider:
                        # not caching search results — they're too variable
                        resources = Resource.all(
                            formula=self.create_search_formula(
                                query, category, provider
                            )
                        )
                    else:
                        # cache the full resource list
                        resources = self.get_all_resources()
                    context["search"] = {
                        "query": query or "",
                        "category": category or "",
                        "provider": provider or "",
                        "category_choices": self.get_all_categories(),
                        "provider_choices": self.get_all_providers(),
                    }
                else:
                    resources = self.get_all_resources()
                context["resources"] = resources
                context["categories"] = self.resources_by_category(resources)
=======
        if settings.ERH_CATALOG_ENABLED:
            # handle searching of resources
            if settings.ERH_SEARCH_ENABLED:
                query = self.request.GET.get("query")
                category = self.request.GET.get("category")
                provider = self.request.GET.get("provider")
                if query or category or provider:
                    # not caching search results — they're too variable
                    resources = Resource.all(
                        formula=self.create_search_formula(query, category, provider)
                    )
                else:
                    # cache the full resource list
                    resources = self.get_all_resources()
                context["search"] = {
                    "query": query or "",
                    "category": category or "",
                    "provider": provider or "",
                    "category_choices": self.get_all_categories(),
                    "provider_choices": self.get_all_providers(),
                }
                if provider:
                    context["search"]["provider_name"] = Provider.from_id(provider).name
            else:
                resources = self.get_all_resources()
            context["resources"] = resources
            context["categories"] = self.resources_by_category(resources)
>>>>>>> a2b29de9
        return context


class ERHResourceView(TemplateView):

    template_name = "core/erh_resource.html"

<<<<<<< HEAD
    def get(self, request, *args, **kwargs):
        can_view = (
            self.request.user.is_authenticated and self.request.user.is_hub_eligible()
        )
        if can_view:
            return super().get(request, *args, **kwargs)
        else:
            return redirect("erh_landing")

=======
>>>>>>> a2b29de9
    def get_access_text(self, cost):
        print(cost)
        if cost == "Free":
            return "Access for Free"
        elif cost == "Gated":
            return "Apply for Access"
        elif cost == "Paid":
            return "Access (Paid)"
        else:
            return "Access"

    def get_context_data(self, **kwargs):
        """Get the resource based on the ID in the url path. Return 404 if not found."""
        context = super().get_context_data()
        q_cache = self.request.GET.get("cache")

<<<<<<< HEAD
=======
        if self.request.user.is_authenticated:
            context["can_access_hub"] = (
                self.request.user.is_hub_eligible() and settings.ERH_CATALOG_ENABLED
            )
            context["eligible_orgs"] = self.request.user.organizations.filter(
                Q(individual=False)
                & (
                    Q(hub_eligible=True)
                    | Q(groups__hub_eligible=True)
                    | Q(parent__hub_eligible=True)
                )
            )
            context["group_orgs"] = self.request.user.organizations.filter(
                individual=False
            )

>>>>>>> a2b29de9
        try:
            # get the resource
            cache_key = f"erh_resource/{kwargs['id']}"
            resource = cache.get(cache_key)
            if not resource or q_cache == "0":
                print("Cache miss. Fetching resource…")
                resource = Resource.from_id(kwargs["id"])
<<<<<<< HEAD
                cache.set(cache_key, resource, AIRTABLE_CACHE_TTL)
            context["resource"] = resource
            print(resource.cost)
=======
                cache.set(cache_key, resource, settings.AIRTABLE_CACHE_TTL)
            context["resource"] = resource
>>>>>>> a2b29de9
            context["access_text"] = self.get_access_text(resource.cost)
        except:
            raise Http404

<<<<<<< HEAD
        return context
=======
        return context


class ERHAboutView(TemplateView):

    template_name = "core/erh_about.html"
>>>>>>> a2b29de9
<|MERGE_RESOLUTION|>--- conflicted
+++ resolved
@@ -3,10 +3,6 @@
 from django.core.cache import cache
 from django.db.models import Q
 from django.http.response import Http404
-<<<<<<< HEAD
-from django.shortcuts import redirect
-=======
->>>>>>> a2b29de9
 from django.urls import reverse
 from django.views.generic.base import RedirectView, TemplateView
 
@@ -15,11 +11,6 @@
 
 # Squarelet
 from squarelet.core.models import Provider, Resource
-<<<<<<< HEAD
-
-AIRTABLE_CACHE_TTL = 30  # 30 seconds -- increase after launch
-=======
->>>>>>> a2b29de9
 
 
 class HomeView(RedirectView):
@@ -41,11 +32,7 @@
     def create_search_formula(self, query=None, category=None, provider=None):
         params = []
         if settings.ENV == "prod":
-<<<<<<< HEAD
-            status = '{Status} = "Approved"'
-=======
             status = '{Status} = "Accepted"'
->>>>>>> a2b29de9
             show = '{Show?} = "Ready"'
             params += [f"AND({status}, {show})"]
         if query:
@@ -67,11 +54,7 @@
         if not resources:
             print("Cache miss. Fetching resources…")
             resources = Resource.all(formula=self.create_search_formula())
-<<<<<<< HEAD
-            cache.set("erh_resources", resources, AIRTABLE_CACHE_TTL)
-=======
             cache.set("erh_resources", resources, settings.AIRTABLE_CACHE_TTL)
->>>>>>> a2b29de9
         return resources
 
     def get_all_providers(self):
@@ -79,11 +62,7 @@
         if not providers:
             print("Cache miss. Fetching providers…")
             providers = Provider.all()
-<<<<<<< HEAD
-            cache.set("erh_providers", providers, AIRTABLE_CACHE_TTL)
-=======
             cache.set("erh_providers", providers, settings.AIRTABLE_CACHE_TTL)
->>>>>>> a2b29de9
         return providers
 
     def get_all_categories(self):
@@ -94,11 +73,7 @@
             base = api.base(settings.AIRTABLE_ERH_BASE_ID)
             table_schema = base.table("Resources").schema()
             categories = table_schema.field("flds89Q9yTw7KGQTe")
-<<<<<<< HEAD
-            cache.set("erh_categories", categories, AIRTABLE_CACHE_TTL)
-=======
             cache.set("erh_categories", categories, settings.AIRTABLE_CACHE_TTL)
->>>>>>> a2b29de9
         return categories.options.choices
 
     def resources_by_category(self, resources):
@@ -118,13 +93,7 @@
     def get_context_data(self, **kwargs):
         context = super().get_context_data()
         if self.request.user.is_authenticated:
-<<<<<<< HEAD
-            context["can_access_hub"] = (
-                self.request.user.is_hub_eligible() and settings.ERH_CATALOG_ENABLED
-            )
-=======
             context["can_access_hub"] = self.request.user.is_hub_eligible()
->>>>>>> a2b29de9
             context["eligible_orgs"] = self.request.user.organizations.filter(
                 Q(individual=False)
                 & (
@@ -136,35 +105,6 @@
             context["group_orgs"] = self.request.user.organizations.filter(
                 individual=False
             )
-<<<<<<< HEAD
-            if self.request.user.is_hub_eligible() and settings.ERH_CATALOG_ENABLED:
-                # handle searching of resources
-                if settings.ERH_SEARCH_ENABLED:
-                    query = self.request.GET.get("query")
-                    category = self.request.GET.get("category")
-                    provider = self.request.GET.get("provider")
-                    if query or category or provider:
-                        # not caching search results — they're too variable
-                        resources = Resource.all(
-                            formula=self.create_search_formula(
-                                query, category, provider
-                            )
-                        )
-                    else:
-                        # cache the full resource list
-                        resources = self.get_all_resources()
-                    context["search"] = {
-                        "query": query or "",
-                        "category": category or "",
-                        "provider": provider or "",
-                        "category_choices": self.get_all_categories(),
-                        "provider_choices": self.get_all_providers(),
-                    }
-                else:
-                    resources = self.get_all_resources()
-                context["resources"] = resources
-                context["categories"] = self.resources_by_category(resources)
-=======
         if settings.ERH_CATALOG_ENABLED:
             # handle searching of resources
             if settings.ERH_SEARCH_ENABLED:
@@ -192,7 +132,6 @@
                 resources = self.get_all_resources()
             context["resources"] = resources
             context["categories"] = self.resources_by_category(resources)
->>>>>>> a2b29de9
         return context
 
 
@@ -200,18 +139,6 @@
 
     template_name = "core/erh_resource.html"
 
-<<<<<<< HEAD
-    def get(self, request, *args, **kwargs):
-        can_view = (
-            self.request.user.is_authenticated and self.request.user.is_hub_eligible()
-        )
-        if can_view:
-            return super().get(request, *args, **kwargs)
-        else:
-            return redirect("erh_landing")
-
-=======
->>>>>>> a2b29de9
     def get_access_text(self, cost):
         print(cost)
         if cost == "Free":
@@ -228,8 +155,6 @@
         context = super().get_context_data()
         q_cache = self.request.GET.get("cache")
 
-<<<<<<< HEAD
-=======
         if self.request.user.is_authenticated:
             context["can_access_hub"] = (
                 self.request.user.is_hub_eligible() and settings.ERH_CATALOG_ENABLED
@@ -246,7 +171,6 @@
                 individual=False
             )
 
->>>>>>> a2b29de9
         try:
             # get the resource
             cache_key = f"erh_resource/{kwargs['id']}"
@@ -254,25 +178,15 @@
             if not resource or q_cache == "0":
                 print("Cache miss. Fetching resource…")
                 resource = Resource.from_id(kwargs["id"])
-<<<<<<< HEAD
-                cache.set(cache_key, resource, AIRTABLE_CACHE_TTL)
-            context["resource"] = resource
-            print(resource.cost)
-=======
                 cache.set(cache_key, resource, settings.AIRTABLE_CACHE_TTL)
             context["resource"] = resource
->>>>>>> a2b29de9
             context["access_text"] = self.get_access_text(resource.cost)
         except:
             raise Http404
 
-<<<<<<< HEAD
-        return context
-=======
         return context
 
 
 class ERHAboutView(TemplateView):
 
-    template_name = "core/erh_about.html"
->>>>>>> a2b29de9
+    template_name = "core/erh_about.html"