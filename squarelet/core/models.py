--- conflicted
+++ resolved
@@ -38,11 +38,7 @@
     name = F.TextField("Name")
     shortDescription = F.TextField("Short Description")
     logo = F.AttachmentsField("Logo")
-<<<<<<< HEAD
-    provider = F.LinkField("Provider", Provider)
-=======
     provider_name = F.TextField("Provider Name")
->>>>>>> 6358013f
     status = F.SelectField("Status")
     visible = F.SelectField("Show?")
     cost = F.SelectField("Cost")
