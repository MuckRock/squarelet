--- conflicted
+++ resolved
@@ -13,12 +13,9 @@
 import actstream
 import requests
 import stripe
-<<<<<<< HEAD
 from inflection import pluralize as inflection_pluralize
-=======
 from zenpy import Zenpy
 from zenpy.lib.api_objects import Ticket
->>>>>>> 33d1ce6e
 
 logger = logging.getLogger(__name__)
 
@@ -181,7 +178,6 @@
     return response
 
 
-<<<<<<< HEAD
 def pluralize(count, word):
     """
     Helper function for pluralization.
@@ -192,7 +188,8 @@
         f"{count} {pluralize(count, 'category')}" -> "1 category" or "2 categories"
     """
     return word if count == 1 else inflection_pluralize(word)
-=======
+
+
 def create_zendesk_ticket(subject, description, priority="normal", tags=None):
     """
     Create a Zendesk ticket using the Zenpy library.
@@ -251,7 +248,6 @@
             exc_info=sys.exc_info(),
         )
         raise exc
->>>>>>> 33d1ce6e
 
 
 def get_redirect_url(request, fallback):
