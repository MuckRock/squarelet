--- conflicted
+++ resolved
@@ -12,62 +12,6 @@
 
 register = template.Library()
 
-<<<<<<< HEAD
-
-@register.inclusion_tag("templatetags/services_list.html")
-def services_list():
-    providers = (
-        Service.objects.all()
-        .order_by("-provider_name__exact", "name")
-        .extra(
-            select={"provider_name_is_muckrock": "provider_name = 'MuckRock'"},
-            order_by=["-provider_name_is_muckrock", "name"],
-        )
-    )
-    return {"service_providers": providers}
-
-
-@register.inclusion_tag("templatetags/sign_in_message.html", takes_context=True)
-def sign_in_message(context):
-    no_match = {
-        "header": """
-          Sign in with your MuckRock account
-          to access our suite of tools and resources.
-          """.strip(),
-        "service": None,
-    }
-
-    # Find the service provider based on the intent
-    intent = context.request.GET.get("intent")
-    if not intent:
-        next_ = context.request.GET.get("next")
-        if next_:
-            url = urlparse(next_)
-            params = parse_qs(url.query)
-            intent = params.get("intent", [None])[0]
-    if not intent:
-        return no_match
-    intent = intent.lower().strip()
-    try:
-        service = Service.objects.get(slug=intent)
-    except Service.DoesNotExist:
-        return no_match
-
-    return {
-        "header": f"""
-            Sign in with your MuckRock account 
-            to access {service.name} and other tools.
-            """.strip(),
-        "service": service,
-    }
-
-
-# Service names and assets pointing to their logos
-KEH_SERVICE = "Knight Election Hub"
-KEH_ASSET = "icons/erh.svg"
-
-=======
->>>>>>> f84b7ea2
 MUCKROCK_SERVICE = "MuckRock"
 MUCKROCK_ASSET = "assets/muckrock.svg"
 
