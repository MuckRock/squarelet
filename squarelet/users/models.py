# Django
<<<<<<< HEAD
# Standard Library
from django.conf import settings
=======
>>>>>>> 12ec74eb
from django.contrib.auth.base_user import AbstractBaseUser
from django.contrib.auth.models import PermissionsMixin
from django.contrib.postgres.fields import CICharField, CIEmailField
from django.contrib.staticfiles.templatetags.staticfiles import static
from django.db import models, transaction
<<<<<<< HEAD
=======
from django.http.request import urlencode
>>>>>>> 12ec74eb
from django.urls import reverse
from django.utils.translation import ugettext_lazy as _

# Standard Library
import uuid

# Third Party
<<<<<<< HEAD
=======
import sesame
>>>>>>> 12ec74eb
from memoize import mproperty
from sorl.thumbnail import ImageField

# Squarelet
from squarelet.core.fields import AutoCreatedField, AutoLastModifiedField
<<<<<<< HEAD
=======
from squarelet.core.mixins import AvatarMixin
>>>>>>> 12ec74eb
from squarelet.oidc.middleware import send_cache_invalidations
from squarelet.organizations.models import Organization

# Local
from .managers import UserManager
from .validators import UsernameValidator

DEFAULT_AVATAR = static("images/avatars/profile.png")


class User(AvatarMixin, AbstractBaseUser, PermissionsMixin):
    """User model for squarelet

    This is a general user model which should only store information applicable
    to all of the different services which will be authenticating against
    squarelet

    Attributes:
        # AbstractBaseUser
        password (CharField): the hashed password
        last_login (DateTimeField): date time of last login

        # PermissionsMixin
        is_superuser (BooleanField): designates this user as having all permissions
        groups (ManyToManyField): groups the user are in - they will receive
            permissions from their groups
        user_permissions (ManyToManyField): permissions for this user

        # defined here
        name (CharField): full name for the user
        username (CharField): a unique name for each user
        is_staff (BooleanField):
    """

    # XXX finish doc string

<<<<<<< HEAD
    # XXX make this a fk to individual org?
=======
>>>>>>> 12ec74eb
    id = models.UUIDField(primary_key=True, default=uuid.uuid4, editable=False)
    # XXX should this be optional or not?  what do we sign off as on requests?
    # do we want a full name and a short name?
    # remove blank
    name = models.CharField(_("name of user"), blank=True, max_length=255)
<<<<<<< HEAD
    # XXX should this be optional or not?
    email = CIEmailField(_("email"), unique=True)
=======
    email = CIEmailField(_("email"), unique=True, null=True)
>>>>>>> 12ec74eb
    username = CICharField(
        _("username"),
        max_length=150,
        unique=True,
        help_text=_(
            "Required. 150 characters or fewer. Letters, digits and ./-/_ only.  "
            "May only be changed once."
        ),
        validators=[UsernameValidator()],
        error_messages={"unqiue": _("A user with that username already exists.")},
    )
    avatar = ImageField(_("avatar"), upload_to="avatars", blank=True)
    can_change_username = models.BooleanField(
        _("can change username"),
        default=True,
        help_text=_(
            "Keeps track of whether or not the user has used their one "
            "username change"
        ),
    )
    is_staff = models.BooleanField(
        _("staff status"),
        default=False,
        help_text=_("Designates whether the user can log into this admin site."),
    )
    is_active = models.BooleanField(
        _("active"),
        default=True,
        help_text=_(
            "Designates whether this user should be treated as active. "
            "Unselect this instead of deleting accounts."
        ),
    )
    is_agency = models.BooleanField(
        _("agency user"),
        default=False,
        help_text=_(
            "This is an account used for allowing agencies to log in to the site"
        ),
    )
    source = models.CharField(
        max_length=11,
        choices=(
            ("muckrock", _("MuckRock")),
            ("documentcloud", _("DocumentCloud")),
            ("foiamachine", _("FOIA Machine")),
            ("quackbot", _("QuackBot")),
            ("squarelet", _("Squarelet")),
        ),
        default="squarelet",
    )
    email_failed = models.BooleanField(
        _("email failed"),
        default=False,
        help_text=_("Has an email we sent to this user's email address failed?"),
    )

    created_at = AutoCreatedField(_("created at"))
    updated_at = AutoLastModifiedField(_("updated at"))

    # preferences
    use_autologin = models.BooleanField(
        _("use autologin"),
        default=True,
        help_text=(
            "Links you receive in emails from us will contain"
            " a token to automatically log you in"
        ),
    )

    USERNAME_FIELD = "username"
    EMAIL_FIELD = "email"
    REQUIRED_FIELDS = ["email"]

    default_avatar = static("images/avatars/profile.png")

    objects = UserManager()

    def __str__(self):
        return self.username

    def save(self, *args, **kwargs):
        with transaction.atomic():
            super().save(*args, **kwargs)
            transaction.on_commit(lambda: send_cache_invalidations("user", self.pk))

    def get_absolute_url(self):
        return reverse("users:detail", kwargs={"username": self.username})

    def get_full_name(self):
        return self.name

    def safe_name(self):
        if self.name:
            return self.name
        return self.username

<<<<<<< HEAD
    @property
    def avatar_url(self):
        if self.avatar and self.avatar.url.startswith("http"):
            return self.avatar.url
        elif self.avatar:
            return f"{settings.SQUARELET_URL}{self.avatar.url}"
        else:
            return DEFAULT_AVATAR

    @mproperty
    def individual_organization(self):
        """A user's individual organization has a matching UUID"""
        return Organization.objects.get(id=self.id)
=======
    @mproperty
    def individual_organization(self):
        """A user's individual organization has a matching UUID"""
        return Organization.objects.get(id=self.id)

    def wrap_url(self, url, **extra):
        """Wrap a URL for autologin"""
        if not self.use_autologin:
            return url

        extra.update(sesame.utils.get_parameters(self))
        return "{}?{}".format(url, urlencode(extra))
>>>>>>> 12ec74eb
<|MERGE_RESOLUTION|>--- conflicted
+++ resolved
@@ -1,38 +1,23 @@
 # Django
-<<<<<<< HEAD
 # Standard Library
-from django.conf import settings
-=======
->>>>>>> 12ec74eb
+import uuid
+
+# Third Party
+import sesame
 from django.contrib.auth.base_user import AbstractBaseUser
 from django.contrib.auth.models import PermissionsMixin
 from django.contrib.postgres.fields import CICharField, CIEmailField
 from django.contrib.staticfiles.templatetags.staticfiles import static
 from django.db import models, transaction
-<<<<<<< HEAD
-=======
 from django.http.request import urlencode
->>>>>>> 12ec74eb
 from django.urls import reverse
 from django.utils.translation import ugettext_lazy as _
-
-# Standard Library
-import uuid
-
-# Third Party
-<<<<<<< HEAD
-=======
-import sesame
->>>>>>> 12ec74eb
 from memoize import mproperty
 from sorl.thumbnail import ImageField
 
 # Squarelet
 from squarelet.core.fields import AutoCreatedField, AutoLastModifiedField
-<<<<<<< HEAD
-=======
 from squarelet.core.mixins import AvatarMixin
->>>>>>> 12ec74eb
 from squarelet.oidc.middleware import send_cache_invalidations
 from squarelet.organizations.models import Organization
 
@@ -69,21 +54,12 @@
 
     # XXX finish doc string
 
-<<<<<<< HEAD
-    # XXX make this a fk to individual org?
-=======
->>>>>>> 12ec74eb
     id = models.UUIDField(primary_key=True, default=uuid.uuid4, editable=False)
     # XXX should this be optional or not?  what do we sign off as on requests?
     # do we want a full name and a short name?
     # remove blank
     name = models.CharField(_("name of user"), blank=True, max_length=255)
-<<<<<<< HEAD
-    # XXX should this be optional or not?
-    email = CIEmailField(_("email"), unique=True)
-=======
     email = CIEmailField(_("email"), unique=True, null=True)
->>>>>>> 12ec74eb
     username = CICharField(
         _("username"),
         max_length=150,
@@ -181,21 +157,6 @@
             return self.name
         return self.username
 
-<<<<<<< HEAD
-    @property
-    def avatar_url(self):
-        if self.avatar and self.avatar.url.startswith("http"):
-            return self.avatar.url
-        elif self.avatar:
-            return f"{settings.SQUARELET_URL}{self.avatar.url}"
-        else:
-            return DEFAULT_AVATAR
-
-    @mproperty
-    def individual_organization(self):
-        """A user's individual organization has a matching UUID"""
-        return Organization.objects.get(id=self.id)
-=======
     @mproperty
     def individual_organization(self):
         """A user's individual organization has a matching UUID"""
@@ -207,5 +168,4 @@
             return url
 
         extra.update(sesame.utils.get_parameters(self))
-        return "{}?{}".format(url, urlencode(extra))
->>>>>>> 12ec74eb
+        return "{}?{}".format(url, urlencode(extra))