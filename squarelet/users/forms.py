--- conflicted
+++ resolved
@@ -13,10 +13,6 @@
 # Squarelet
 from squarelet.core.forms import StripeForm
 from squarelet.core.layout import Field
-<<<<<<< HEAD
-from squarelet.core.mail import send_mail
-=======
->>>>>>> 12ec74eb
 from squarelet.organizations.models import Organization, Plan
 
 
@@ -34,13 +30,7 @@
         to_field_name="slug",
         widget=forms.HiddenInput(),
     )
-<<<<<<< HEAD
-    # XXX ensure org name is unique
     organization_name = forms.CharField(max_length=255, required=False)
-    # XXX set max users?
-=======
-    organization_name = forms.CharField(max_length=255, required=False)
->>>>>>> 12ec74eb
 
     def __init__(self, *args, **kwargs):
         super().__init__(*args, **kwargs)
@@ -49,10 +39,7 @@
         self.helper = FormHelper()
         self.helper.layout = Layout(
             Field("stripe_token"),
-<<<<<<< HEAD
-=======
             Field("stripe_pk"),
->>>>>>> 12ec74eb
             Field("name"),
             Field("username"),
             Field("email", type="email"),
@@ -63,21 +50,13 @@
 
     def clean(self):
         data = super().clean()
-<<<<<<< HEAD
-        if not data["plan"].free() and not data.get("stripe_token"):
-=======
         plan = data["plan"]
         if not plan.free() and not data.get("stripe_token"):
->>>>>>> 12ec74eb
             self.add_error(
                 "plan",
                 _("You must supply a credit card number to upgrade to a non-free plan"),
             )
-<<<<<<< HEAD
-        if not data["plan"].for_individuals and not data.get("organization_name"):
-=======
         if not plan.for_individuals and not data.get("organization_name"):
->>>>>>> 12ec74eb
             self.add_error(
                 "organization_name",
                 _(
@@ -85,23 +64,15 @@
                     "organizational account"
                 ),
             )
-<<<<<<< HEAD
-=======
         return data
->>>>>>> 12ec74eb
 
     @transaction.atomic()
     def save(self, request):
         user = super().save(request)
         user.name = self.cleaned_data.get("name", "")
-<<<<<<< HEAD
-        user.save()
-        # XXX validate things here - ie ensure name uniqueness
-=======
         # set source based on the intent
         user.source = request.GET.get("intent", "squarelet").lower().strip()
         user.save()
->>>>>>> 12ec74eb
         individual_organization = Organization.objects.create_individual(user)
 
         free_plan = Plan.objects.get(slug="free")
