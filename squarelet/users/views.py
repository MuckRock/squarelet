--- conflicted
+++ resolved
@@ -44,12 +44,7 @@
 from squarelet.core.forms import ImagePreviewWidget
 from squarelet.core.layout import Field
 from squarelet.core.mixins import AdminLinkMixin
-<<<<<<< HEAD
 from squarelet.organizations.models import ReceiptEmail
-=======
-from squarelet.organizations.models import Invitation, ReceiptEmail
-from squarelet.services.models import Service
->>>>>>> d1df56cb
 
 # Local
 from .models import User
@@ -65,31 +60,6 @@
             raise Http404
         return super().dispatch(request, *args, **kwargs)
 
-<<<<<<< HEAD
-=======
-    def get_invitations(self, user):
-        """Check if the user has any pending invitations"""
-        invitations = Invitation.objects.get_pending().filter(user=user)
-        for invitation in invitations:
-            url = reverse("organizations:invitation", args=(invitation.uuid,))
-            # TODO: move this to context data instead of displaying a success toast
-            messages.success(
-                self.request,
-                format_html(
-                    '<a href="{}">'
-                    "Click here to view your invitation for {}"
-                    "</a>&nbsp;&nbsp",
-                    url,
-                    invitation.organization,
-                ),
-            )
-
-    def get(self, request, *args, **kwargs):
-        if kwargs["username"] == request.user.username:
-            self.get_invitations(request.user)
-        return super().get(request, *args, **kwargs)
-
->>>>>>> d1df56cb
     def get_context_data(self, **kwargs):
         user = self.object
         context = super().get_context_data(**kwargs)
