{
  "frontend/main.ts": {
<<<<<<< HEAD
    "file": "assets/main-CgI9x5zA.js",
=======
    "file": "assets/main-X_Zu-Q1l.js",
>>>>>>> b3059d47
    "name": "main",
    "src": "frontend/main.ts",
    "isEntry": true,
    "css": [
      "assets/main-BlTCWqzf.css"
    ]
  }
}<|MERGE_RESOLUTION|>--- conflicted
+++ resolved
@@ -1,10 +1,6 @@
 {
   "frontend/main.ts": {
-<<<<<<< HEAD
-    "file": "assets/main-CgI9x5zA.js",
-=======
-    "file": "assets/main-X_Zu-Q1l.js",
->>>>>>> b3059d47
+    "file": "assets/main-UKaNs1a_.js",
     "name": "main",
     "src": "frontend/main.ts",
     "isEntry": true,
