
import {d, exists, on} from './util';
// import { StripeAPIError } from 'stripe/lib/Error';
// const Stripe = require('stripe') as StripeAPIError;
// TODO: get Stripe import to work.
const Stripe = window['Stripe'] as any;

/**
 * A Squarelet plan.
 */
interface Plan {
  pk: number;
  base_price: number;
  price_per_user: number;
  minimum_users: number;
  annual: boolean;
}

// Style for the Stripe card element.
const STRIPE_STYLE = {
  base: {
    color: '#3F3F3F',
    fontSize: '18px',
    fontFamily: 'system-ui, sans-serif',
    fontSmoothing: 'antialiased',
    '::placeholder': {
      color: '#899194',
    },
  },
  invalid: {
    color: '#e5424d',
    ':focus': {
      color: '#303238',
    },
  },
};

/**
 * Set up and handle reactive views related to paid plans.
 */
export class PlansView {
  readonly stripePk = d('id_stripe_pk') as HTMLInputElement; // hidden Stripe key
  readonly planInput = d('id_plan') as HTMLInputElement;
  readonly ucofInput = d('id_use_card_on_file') as HTMLInputElement;
  readonly rcofInput = d('id_remove_card_on_file') as HTMLInputElement;
  readonly ccFieldset = d('_id-cardFieldset');
  readonly removeCardFieldset = d('_id-removeCardFieldset');

  readonly planInfoElem = d('_id-planInfo'); // Pane to show plan information
  readonly planProjection = d('_id-planProjection'); // Plan projection information
  readonly cardContainer = d('card-container'); // Credit card container.

  readonly receiptEmails = d('_id-receiptEmails') as HTMLTextAreaElement;
  readonly totalCost = d('_id-totalCost');
  readonly costBreakdown = d('_id-costBreakdown');

  readonly maxUsersElem = d('id_max_users') as HTMLInputElement | null;

  readonly planInfo: {[key: number]: Plan} = JSON.parse(this.planInfoElem.textContent);

  public maxUsers: number;

  constructor() {
    this.setupMaxUsersField();
    this.setupCardOnFileField();
    this.setupReceiptEmails();
    this.setupStripe();
    this.updateAll();
  }

  /**
   * Resize the receipt emails to match the text content.
   */
  receiptResize() {
    // Set a small initial height to derive the scroll height.
    this.receiptEmails.style.height = '5px';
    this.receiptEmails.style.height = this.receiptEmails.scrollHeight + 'px';
  }

  /**
   * Returns the currently selected plan information.
   */
  getPlan(): Plan {
    return this.planInfo[this.planInput.value] || this.planInfo[""];
  }

  /**
   * Update the total cost breakdown text.
   * TODO: figure out i18n for these strings
   */
  updateTotalCost() {
    // Don't update total cost if the element isn't present
    if (this.totalCost == null) return;

    const plan = this.getPlan();
    const cost = `${plan.base_price +
      (this.maxUsers - plan.minimum_users) * plan.price_per_user}`;
    const timePeriod = plan.annual ? 'year' : 'month';
    const costFormatted = `$${cost} / ${timePeriod}`;
    this.totalCost.textContent = costFormatted;

    let costBreakdownFormatted = `$${plan.base_price} (base price)`;
    if (this.maxUsers != 0) {
      if (this.maxUsers - plan.minimum_users == 0) {
        costBreakdownFormatted += ` with ${plan.minimum_users} user${
          plan.minimum_users != 1 ? 's' : ''
        } included`;
        if (plan.price_per_user != 0) {
          costBreakdownFormatted += ` ($${plan.price_per_user} per additional user)`;
        }
      } else {
        costBreakdownFormatted += ` with ${plan.minimum_users} user${
          plan.minimum_users != 1 ? 's' : ''
        } included and ${this.maxUsers - plan.minimum_users} extra users at $${
          plan.price_per_user
        } each`;
      }
    }
    this.costBreakdown.textContent = costBreakdownFormatted;
  }

  /**
   * Handle updates to the plan selection.
   */
  updatePlanInput() {
    const plan = this.getPlan();

    this.updateTotalCost();

    // TODO: use util function for this display logic.
    // show credit card field only if payment is required
    if (requiresPayment(plan)) {
      if (this.ccFieldset != null) {
        this.ccFieldset.style.display = '';
      }
      if (this.removeCardFieldset != null) {
        this.removeCardFieldset.style.display = 'none';
      }
    } else {
      if (this.ccFieldset != null) {
        this.ccFieldset.style.display = 'none';
      }
      if (this.removeCardFieldset != null) {
        this.removeCardFieldset.style.display = '';
      }
    }

    // show cost projection for any non-free plan,
    // including annually invoiced plans
    if (isFree(plan)) {
      if (this.planProjection != null) {
        this.planProjection.style.display = 'none';
      }
    } else {
      if (this.planProjection != null) {
        this.planProjection.style.display = '';
      }
    }
    this.updateAll(false);
  }

  /**
   * Handle changes to the max users element.
   */
  updateMaxUsers() {
    if (this.maxUsersElem == null) return;
    this.maxUsers = parseInt(this.maxUsersElem.value);
    const minUsers = parseInt(this.maxUsersElem.min);
    if (this.maxUsers < minUsers) {
      this.maxUsersElem.value = `${minUsers}`;
      this.maxUsers = minUsers;
    }
  }

  /**
   * Handle changes to the saved credit card selection.
   */
  updateSavedCC() {
    if (this.ucofInput == null) {
      if (this.cardContainer != null) {
        this.cardContainer.style.display = '';
      }
      return;
    }
    const ucofInput = document.querySelector(
      'input[name=use_card_on_file]:checked'
    ) as HTMLInputElement;
    if (ucofInput.value == 'True' && this.ccFieldset.style.display === "") {
      if (this.cardContainer != null) {
        // TODO: Use utility hide function
        this.cardContainer.style.display = 'none';
      }
    } else {
      if (this.cardContainer != null) {
        this.cardContainer.style.display = '';
      }
    }
  }

  /**
   * Updates the max users, saved credit card, and plan input selections simultaneously.
   * This method is used to safely ensure changes are recognized by all reactive
   * components.
   * @param updatePlanInput Whether to also update the plan input. This is set to false
   * when the plan input calls this method to avoid infinite loops.
   */
  updateAll(updatePlanInput = true) {
    this.updateMaxUsers();
    this.updateSavedCC();
    if (updatePlanInput) this.updatePlanInput();
  }

  /**
   * Set up event listeners and variables related to the max users setting.
   */
  setupMaxUsersField() {
    if (exists('id_max_users')) {
      // Handle reactive max user updates if field is defined.
      const maxUsersElem = this.maxUsersElem as HTMLInputElement;
      this.maxUsers = parseInt(maxUsersElem.value);
      on(maxUsersElem, 'blur', () => {
        this.updateAll();
      });
    } else {
      const plan = this.getPlan();
      this.maxUsers = plan.minimum_users;
    }
  }

  /**
   * Set up event listeners and variables related to the card on file field.
   */
  setupCardOnFileField() {
    if (exists('id_use_card_on_file')) {
      on(this.ucofInput, 'input', () => {
        this.updateAll();
      });
    }
  }

  /**
   * Set up event listeners and variables related to the receipt emails field.
   */
  setupReceiptEmails() {
    if (this.receiptEmails == null) return;
    // Make receipt emails field auto-resize.
    this.receiptEmails.rows = 2;
    on(this.receiptEmails, 'input', () => this.receiptResize());
    this.receiptResize();
  }

  /**
   * Set up event listeners and variables related to Stripe.
   */
  setupStripe() {
    if (exists('card-element')) {
      const stripe = Stripe(this.stripePk.value);
      const elements = stripe.elements();

      // Decorate card.
      const card = elements.create('card', {style: STRIPE_STYLE});
      card.mount('#card-element');
      ((card as unknown) as HTMLElement).addEventListener('change', event => {
        const changeEvent = event as {error?: {message: string}};
        // Show Stripe errors.
        const displayError = document.getElementById('card-errors');
        if (changeEvent.error) {
          displayError.textContent = changeEvent.error.message;
        } else {
          displayError.textContent = '';
        }
      });

      // We don't want the browser to fill this in with old values
      (document.getElementById('id_stripe_token') as HTMLInputElement).value = '';

      // only show payment fields if needed

      this.planInput.addEventListener('input', () => {
        this.updateAll();
      });

      // Create a token or display an error when the form is submitted.
      const form = document.getElementById('stripe-form');
      form.addEventListener('submit', event => {
        const ucofInput = document.querySelector(
          'input[name=use_card_on_file]:checked'
        ) as HTMLInputElement;

        const useCardOnFile = ucofInput != null && ucofInput.value == 'True';
        const plan = this.getPlan();

<<<<<<< HEAD
=======
        const ccEmpty = (
          document.querySelector('#card-element').classList.contains(
            "StripeElement--empty")
        );
        if (isFree(plan) && ccEmpty) {
          // if we are on a free plan, and no credit card is provided, do not try to
          // handle the CC
          return;
        }

>>>>>>> 54fac5b1
        if (!useCardOnFile) {
          event.preventDefault();

          stripe.createToken(card).then(function(result) {
            if (result.error) {
              // Inform the customer that there was an error.
              const errorElement = document.getElementById('card-errors');
              errorElement.textContent = result.error.message;
            } else {
              // Send the token to your server.
              stripeTokenHandler(result.token);
            }
          });
        }
      });
    }
  }
}

/**
 * Set the hidden Stripe token input to reflect the given token, then submit the form.
 * @param token
 */
function stripeTokenHandler(token) {
  // Insert the token ID into the form so it gets submitted to the server
  const hiddenInput = document.getElementById('id_stripe_token') as HTMLInputElement;
  hiddenInput.value = token.id;
  // Submit the form
  (document.getElementById('stripe-form') as HTMLFormElement).submit();
}

/**
 * Return whether the specified plan is free.
 */
function isFree(plan: Plan): boolean {
  return plan.base_price == 0 && plan.price_per_user == 0;
}

/**
 * Return whether the specified plan requires payment
 * The plan requires payment if it is not free and not billed via invoice annually
 */
function requiresPayment(plan: Plan): boolean {
  return !(isFree(plan)) && !(plan.annual);
}<|MERGE_RESOLUTION|>--- conflicted
+++ resolved
@@ -290,8 +290,6 @@
         const useCardOnFile = ucofInput != null && ucofInput.value == 'True';
         const plan = this.getPlan();
 
-<<<<<<< HEAD
-=======
         const ccEmpty = (
           document.querySelector('#card-element').classList.contains(
             "StripeElement--empty")
@@ -302,7 +300,6 @@
           return;
         }
 
->>>>>>> 54fac5b1
         if (!useCardOnFile) {
           event.preventDefault();
 
