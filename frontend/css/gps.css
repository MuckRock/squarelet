--- conflicted
+++ resolved
@@ -169,7 +169,7 @@
   box-sizing: border-box;
   border-radius: 0.5rem;
   padding: 0.375rem 0.75rem;
-  
+
   /* Layout */
   display: inline-flex;
   justify-content: center;
@@ -204,7 +204,8 @@
 
 /* When hovering or focusing, the button rises
    up out from the content plane to signal it's interactive. */
-.btn:hover, .btn:focus {
+.btn:hover,
+.btn:focus {
   transform: translateY(-2px);
   background: var(--gray-3, #4294f0);
   box-shadow: 0px 2px 0px 0px var(--gray-4, #1367d0);
@@ -219,7 +220,8 @@
   background: var(--blue-3, #4294f0);
 }
 
-.btn.primary:hover, .btn.primary:focus {
+.btn.primary:hover,
+.btn.primary:focus {
   transform: translateY(-2px);
   box-shadow: 0px 2px 0px 0px var(--blue-4, #1367d0);
 }
@@ -231,7 +233,8 @@
   background: var(--green-3, #27c6a2);
 }
 
-.btn.premium:hover, .btn.premium:focus {
+.btn.premium:hover,
+.btn.premium:focus {
   transform: translateY(-2px);
   box-shadow: 0px 2px 0px 0px var(--green-4, #117383);
 }
@@ -243,7 +246,8 @@
   background: var(--orange-3, #ec7b6b);
 }
 
-.btn.caution:hover, .btn.caution:focus {
+.btn.caution:hover,
+.btn.caution:focus {
   transform: translateY(-2px);
   box-shadow: 0px 2px 0px 0px var(--orange-4, #69515c);
 }
@@ -251,13 +255,14 @@
 /* Danger button */
 
 .btn.danger {
-  border: 1px solid var(--red-4, #5D275F);
-  background: var(--red-3, #E1275F);
-}
-
-.btn.danger:hover, .btn.danger:focus {
-  transform: translateY(-2px);
-  box-shadow: 0px 2px 0px 0px var(--red-4, #5D275F);
+  border: 1px solid var(--red-4, #5d275f);
+  background: var(--red-3, #e1275f);
+}
+
+.btn.danger:hover,
+.btn.danger:focus {
+  transform: translateY(-2px);
+  box-shadow: 0px 2px 0px 0px var(--red-4, #5d275f);
 }
 
 /* Ghost button */
@@ -268,11 +273,7 @@
   border: none;
   border-radius: 0.5rem;
   box-shadow: none;
-<<<<<<< HEAD
-  color: var(--gray-4)
-=======
   color: var(--primary);
->>>>>>> ed15699c
   display: inline-flex;
   gap: 0.5rem;
   justify-content: center;
@@ -318,7 +319,8 @@
   box-shadow: none;
 }
 
-.btn.ghost:hover, .btn.ghost:focus {
+.btn.ghost:hover,
+.btn.ghost:focus {
   background: var(--blue-1, #eef3f9);
   transform: none;
   box-shadow: none;
